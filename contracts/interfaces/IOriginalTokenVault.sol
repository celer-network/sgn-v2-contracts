--- conflicted
+++ resolved
@@ -19,8 +19,6 @@
         uint64 _nonce
     ) external;
 
-<<<<<<< HEAD
-=======
     /**
      * @notice Withdraw locked original tokens triggered by a burn at a remote chain's PeggedTokenBridge.
      * @param _request The serialized Withdraw protobuf.
@@ -29,7 +27,6 @@
      * @param _signers The sorted list of signers.
      * @param _powers The signing powers of the signers.
      */
->>>>>>> b63dcf77
     function withdraw(
         bytes calldata _request,
         bytes[] calldata _sigs,
