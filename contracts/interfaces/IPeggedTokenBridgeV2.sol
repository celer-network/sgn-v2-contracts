--- conflicted
+++ resolved
@@ -20,8 +20,6 @@
         uint64 _nonce
     ) external returns (bytes32);
 
-<<<<<<< HEAD
-=======
     /**
      * @notice Mint tokens triggered by deposit at a remote chain's OriginalTokenVault.
      * @param _request The serialized Mint protobuf.
@@ -30,17 +28,12 @@
      * @param _signers The sorted list of signers.
      * @param _powers The signing powers of the signers.
      */
->>>>>>> b63dcf77
     function mint(
         bytes calldata _request,
         bytes[] calldata _sigs,
         address[] calldata _signers,
         uint256[] calldata _powers
-<<<<<<< HEAD
-    ) external;
-=======
     ) external returns (bytes32);
->>>>>>> b63dcf77
 
     function records(bytes32 recordId) external view returns (bool);
 }