--- conflicted
+++ resolved
@@ -72,11 +72,7 @@
         INFTBridge(nftBridge).sendMsg{value: msg.value}(_dstChid, msg.sender, _receiver, _id, _uri);
     }
 
-<<<<<<< HEAD
-    // support chains w/ arbitrary address as receiver
-=======
     // support chains using bytes for address
->>>>>>> adea969b
     function crossChain(
         uint64 _dstChid,
         uint256 _id,
