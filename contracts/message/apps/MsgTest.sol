--- conflicted
+++ resolved
@@ -89,7 +89,6 @@
         sendMessage(_receiver, _dstChainId, message, msg.value);
     }
 
-<<<<<<< HEAD
     function sendMessage(
         bytes calldata _receiver,
         uint64 _dstChainId,
@@ -98,7 +97,8 @@
         bytes memory message = abi.encode(nonce, _message);
         nonce++;
         sendMessage(_receiver, _dstChainId, message, msg.value);
-=======
+    }
+
     function sendMessages(
         address _receiver,
         uint64 _dstChainId,
@@ -110,7 +110,6 @@
             nonce++;
             sendMessage(_receiver, _dstChainId, message, _fees[i]);
         }
->>>>>>> b76d656f
     }
 
     function sendMessageWithNonce(
