// SPDX-License-Identifier: GPL-3.0-only

pragma solidity 0.8.9;

import "@openzeppelin/contracts/token/ERC20/IERC20.sol";
import "@openzeppelin/contracts/token/ERC20/utils/SafeERC20.sol";

import "../../interfaces/IBridge.sol";
import "../../interfaces/IOriginalTokenVault.sol";
import "../../interfaces/IOriginalTokenVaultV2.sol";
import "../../interfaces/IPeggedTokenBridge.sol";
<<<<<<< HEAD
import "../interfaces/IMessageBus.sol";
=======
import "../../interfaces/IPeggedTokenBridgeV2.sol";
import "../messagebus/MessageBus.sol";
>>>>>>> 306d94d3

library MessageSenderLib {
    using SafeERC20 for IERC20;

    enum BridgeType {
        Null,
        Liquidity,
        PegDeposit,
        PegBurn,
        PegDepositV2,
        PegBurnV2
    }

    // ============== Internal library functions called by apps ==============

    /**
     * @notice Sends a message to an app on another chain via MessageBus without an associated transfer.
     * @param _receiver The address of the destination app contract.
     * @param _dstChainId The destination chain ID.
     * @param _message Arbitrary message bytes to be decoded by the destination app contract.
     * @param _messageBus The address of the MessageBus on this chain.
     * @param _fee The fee amount to pay to MessageBus.
     */
    function sendMessage(
        address _receiver,
        uint64 _dstChainId,
        bytes memory _message,
        address _messageBus,
        uint256 _fee
    ) internal {
        IMessageBus(_messageBus).sendMessage{value: _fee}(_receiver, _dstChainId, _message);
    }

    /**
     * @notice Sends a message to an app on another chain via MessageBus with an associated transfer.
     * @param _receiver The address of the destination app contract.
     * @param _token The address of the token to be sent.
     * @param _amount The amount of tokens to be sent.
     * @param _dstChainId The destination chain ID.
     * @param _nonce A number input to guarantee uniqueness of transferId. Can be timestamp in practice.
     * @param _maxSlippage The max slippage accepted, given as percentage in point (pip). Eg. 5000 means 0.5%.
     * Must be greater than minimalMaxSlippage. Receiver is guaranteed to receive at least (100% - max slippage percentage) * amount or the
     * transfer can be refunded. Only applicable to the {BridgeType.Liquidity}.
     * @param _message Arbitrary message bytes to be decoded by the destination app contract.
     * @param _bridgeType One of the {BridgeType} enum.
     * @param _messageBus The address of the MessageBus on this chain.
     * @param _fee The fee amount to pay to MessageBus.
     * @return The transfer ID.
     */
    function sendMessageWithTransfer(
        address _receiver,
        address _token,
        uint256 _amount,
        uint64 _dstChainId,
        uint64 _nonce,
        uint32 _maxSlippage,
        bytes memory _message,
        BridgeType _bridgeType,
        address _messageBus,
        uint256 _fee
    ) internal returns (bytes32) {
        if (_bridgeType == BridgeType.Liquidity) {
            return
                sendMessageWithLiquidityBridgeTransfer(
                    _receiver,
                    _token,
                    _amount,
                    _dstChainId,
                    _nonce,
                    _maxSlippage,
                    _message,
                    _messageBus,
                    _fee
                );
        } else if (_bridgeType == BridgeType.PegDeposit || _bridgeType == BridgeType.PegDepositV2) {
            return
                sendMessageWithPegVaultDeposit(
                    _bridgeType,
                    _receiver,
                    _token,
                    _amount,
                    _dstChainId,
                    _nonce,
                    _message,
                    _messageBus,
                    _fee
                );
        } else if (_bridgeType == BridgeType.PegBurn || _bridgeType == BridgeType.PegBurnV2) {
            return
                sendMessageWithPegBridgeBurn(
                    _bridgeType,
                    _receiver,
                    _token,
                    _amount,
                    _dstChainId,
                    _nonce,
                    _message,
                    _messageBus,
                    _fee
                );
        } else {
            revert("bridge type not supported");
        }
    }

    /**
     * @notice Sends a message to an app on another chain via MessageBus with an associated liquidity bridge transfer.
     * @param _receiver The address of the destination app contract.
     * @param _token The address of the token to be sent.
     * @param _amount The amount of tokens to be sent.
     * @param _dstChainId The destination chain ID.
     * @param _nonce A number input to guarantee uniqueness of transferId. Can be timestamp in practice.
     * @param _maxSlippage The max slippage accepted, given as percentage in point (pip). Eg. 5000 means 0.5%.
     * Must be greater than minimalMaxSlippage. Receiver is guaranteed to receive at least (100% - max slippage percentage) * amount or the
     * transfer can be refunded.
     * @param _message Arbitrary message bytes to be decoded by the destination app contract.
     * @param _messageBus The address of the MessageBus on this chain.
     * @param _fee The fee amount to pay to MessageBus.
     * @return The transfer ID.
     */
    function sendMessageWithLiquidityBridgeTransfer(
        address _receiver,
        address _token,
        uint256 _amount,
        uint64 _dstChainId,
        uint64 _nonce,
        uint32 _maxSlippage,
        bytes memory _message,
        address _messageBus,
        uint256 _fee
    ) internal returns (bytes32) {
        address bridge = IMessageBus(_messageBus).liquidityBridge();
        IERC20(_token).safeIncreaseAllowance(bridge, _amount);
        IBridge(bridge).send(_receiver, _token, _amount, _dstChainId, _nonce, _maxSlippage);
        bytes32 transferId = keccak256(
            abi.encodePacked(address(this), _receiver, _token, _amount, _dstChainId, _nonce, uint64(block.chainid))
        );
        IMessageBus(_messageBus).sendMessageWithTransfer{value: _fee}(
            _receiver,
            _dstChainId,
            bridge,
            transferId,
            _message
        );
        return transferId;
    }

    /**
     * @notice Sends a message to an app on another chain via MessageBus with an associated OriginalTokenVault deposit.
     * @param _receiver The address of the destination app contract.
     * @param _token The address of the token to be sent.
     * @param _amount The amount of tokens to be sent.
     * @param _dstChainId The destination chain ID.
     * @param _nonce A number input to guarantee uniqueness of transferId. Can be timestamp in practice.
     * @param _message Arbitrary message bytes to be decoded by the destination app contract.
     * @param _messageBus The address of the MessageBus on this chain.
     * @param _fee The fee amount to pay to MessageBus.
     * @return The transfer ID.
     */
    function sendMessageWithPegVaultDeposit(
        BridgeType _bridgeType,
        address _receiver,
        address _token,
        uint256 _amount,
        uint64 _dstChainId,
        uint64 _nonce,
        bytes memory _message,
        address _messageBus,
        uint256 _fee
    ) internal returns (bytes32) {
<<<<<<< HEAD
        address pegVault = IMessageBus(_messageBus).pegVault();
        IERC20(_token).safeIncreaseAllowance(pegVault, _amount);
        IOriginalTokenVault(pegVault).deposit(_token, _amount, _dstChainId, _receiver, _nonce);
        bytes32 transferId = keccak256(
            abi.encodePacked(address(this), _token, _amount, _dstChainId, _receiver, _nonce, uint64(block.chainid))
        );
        IMessageBus(_messageBus).sendMessageWithTransfer{value: _fee}(
=======
        address pegVault;
        if (_bridgeType == BridgeType.PegDeposit) {
            pegVault = MessageBus(_messageBus).pegVault();
        } else {
            pegVault = MessageBus(_messageBus).pegVaultV2();
        }
        IERC20(_token).safeIncreaseAllowance(pegVault, _amount);
        bytes32 transferId;
        if (_bridgeType == BridgeType.PegDeposit) {
            IOriginalTokenVault(pegVault).deposit(_token, _amount, _dstChainId, _receiver, _nonce);
            transferId = keccak256(
                abi.encodePacked(address(this), _token, _amount, _dstChainId, _receiver, _nonce, uint64(block.chainid))
            );
        } else {
            transferId = IOriginalTokenVaultV2(pegVault).deposit(_token, _amount, _dstChainId, _receiver, _nonce);
        }
        MessageBus(_messageBus).sendMessageWithTransfer{value: _fee}(
>>>>>>> 306d94d3
            _receiver,
            _dstChainId,
            pegVault,
            transferId,
            _message
        );
        return transferId;
    }

    /**
     * @notice Sends a message to an app on another chain via MessageBus with an associated PeggedTokenBridge burn.
     * @param _receiver The address of the destination app contract.
     * @param _token The address of the token to be sent.
     * @param _amount The amount of tokens to be sent.
     * @param _dstChainId The destination chain ID.
     * @param _nonce A number input to guarantee uniqueness of transferId. Can be timestamp in practice.
     * @param _message Arbitrary message bytes to be decoded by the destination app contract.
     * @param _messageBus The address of the MessageBus on this chain.
     * @param _fee The fee amount to pay to MessageBus.
     * @return The transfer ID.
     */
    function sendMessageWithPegBridgeBurn(
        BridgeType _bridgeType,
        address _receiver,
        address _token,
        uint256 _amount,
        uint64 _dstChainId,
        uint64 _nonce,
        bytes memory _message,
        address _messageBus,
        uint256 _fee
    ) internal returns (bytes32) {
<<<<<<< HEAD
        address pegBridge = IMessageBus(_messageBus).pegBridge();
        IPeggedTokenBridge(pegBridge).burn(_token, _amount, _receiver, _nonce);
        bytes32 transferId = keccak256(
            abi.encodePacked(address(this), _token, _amount, _receiver, _nonce, uint64(block.chainid))
        );
        IMessageBus(_messageBus).sendMessageWithTransfer{value: _fee}(
=======
        address pegBridge;
        if (_bridgeType == BridgeType.PegBurn) {
            pegBridge = MessageBus(_messageBus).pegBridge();
        } else {
            pegBridge = MessageBus(_messageBus).pegBridgeV2();
        }
        bytes32 transferId;
        if (_bridgeType == BridgeType.PegBurn) {
            IPeggedTokenBridge(pegBridge).burn(_token, _amount, _receiver, _nonce);
            transferId = keccak256(
                abi.encodePacked(address(this), _token, _amount, _receiver, _nonce, uint64(block.chainid))
            );
        } else {
            transferId = IPeggedTokenBridgeV2(pegBridge).burn(_token, _amount, _dstChainId, _receiver, _nonce);
        }
        MessageBus(_messageBus).sendMessageWithTransfer{value: _fee}(
>>>>>>> 306d94d3
            _receiver,
            _dstChainId,
            pegBridge,
            transferId,
            _message
        );
        return transferId;
    }

    /**
     * @notice Sends a token transfer via a bridge.
     * @param _receiver The address of the destination app contract.
     * @param _token The address of the token to be sent.
     * @param _amount The amount of tokens to be sent.
     * @param _dstChainId The destination chain ID.
     * @param _nonce A number input to guarantee uniqueness of transferId. Can be timestamp in practice.
     * @param _maxSlippage The max slippage accepted, given as percentage in point (pip). Eg. 5000 means 0.5%.
     * Must be greater than minimalMaxSlippage. Receiver is guaranteed to receive at least (100% - max slippage percentage) * amount or the
     * transfer can be refunded.
     * @param _bridgeType One of the {BridgeType} enum.
     */
    function sendTokenTransfer(
        address _receiver,
        address _token,
        uint256 _amount,
        uint64 _dstChainId,
        uint64 _nonce,
        uint32 _maxSlippage,
        BridgeType _bridgeType,
        address _bridge
    ) internal {
        if (_bridgeType == BridgeType.Liquidity) {
            IERC20(_token).safeIncreaseAllowance(_bridge, _amount);
            IBridge(_bridge).send(_receiver, _token, _amount, _dstChainId, _nonce, _maxSlippage);
        } else if (_bridgeType == BridgeType.PegDeposit) {
            IERC20(_token).safeIncreaseAllowance(_bridge, _amount);
            IOriginalTokenVault(_bridge).deposit(_token, _amount, _dstChainId, _receiver, _nonce);
        } else if (_bridgeType == BridgeType.PegBurn) {
            IPeggedTokenBridge(_bridge).burn(_token, _amount, _receiver, _nonce);
        } else if (_bridgeType == BridgeType.PegDepositV2) {
            IERC20(_token).safeIncreaseAllowance(_bridge, _amount);
            IOriginalTokenVaultV2(_bridge).deposit(_token, _amount, _dstChainId, _receiver, _nonce);
        } else if (_bridgeType == BridgeType.PegBurnV2) {
            IPeggedTokenBridgeV2(_bridge).burn(_token, _amount, _dstChainId, _receiver, _nonce);
        } else {
            revert("bridge type not supported");
        }
    }
}<|MERGE_RESOLUTION|>--- conflicted
+++ resolved
@@ -9,12 +9,8 @@
 import "../../interfaces/IOriginalTokenVault.sol";
 import "../../interfaces/IOriginalTokenVaultV2.sol";
 import "../../interfaces/IPeggedTokenBridge.sol";
-<<<<<<< HEAD
+import "../../interfaces/IPeggedTokenBridgeV2.sol";
 import "../interfaces/IMessageBus.sol";
-=======
-import "../../interfaces/IPeggedTokenBridgeV2.sol";
-import "../messagebus/MessageBus.sol";
->>>>>>> 306d94d3
 
 library MessageSenderLib {
     using SafeERC20 for IERC20;
@@ -185,20 +181,11 @@
         address _messageBus,
         uint256 _fee
     ) internal returns (bytes32) {
-<<<<<<< HEAD
-        address pegVault = IMessageBus(_messageBus).pegVault();
-        IERC20(_token).safeIncreaseAllowance(pegVault, _amount);
-        IOriginalTokenVault(pegVault).deposit(_token, _amount, _dstChainId, _receiver, _nonce);
-        bytes32 transferId = keccak256(
-            abi.encodePacked(address(this), _token, _amount, _dstChainId, _receiver, _nonce, uint64(block.chainid))
-        );
-        IMessageBus(_messageBus).sendMessageWithTransfer{value: _fee}(
-=======
         address pegVault;
         if (_bridgeType == BridgeType.PegDeposit) {
-            pegVault = MessageBus(_messageBus).pegVault();
-        } else {
-            pegVault = MessageBus(_messageBus).pegVaultV2();
+            pegVault = IMessageBus(_messageBus).pegVault();
+        } else {
+            pegVault = IMessageBus(_messageBus).pegVaultV2();
         }
         IERC20(_token).safeIncreaseAllowance(pegVault, _amount);
         bytes32 transferId;
@@ -210,8 +197,7 @@
         } else {
             transferId = IOriginalTokenVaultV2(pegVault).deposit(_token, _amount, _dstChainId, _receiver, _nonce);
         }
-        MessageBus(_messageBus).sendMessageWithTransfer{value: _fee}(
->>>>>>> 306d94d3
+        IMessageBus(_messageBus).sendMessageWithTransfer{value: _fee}(
             _receiver,
             _dstChainId,
             pegVault,
@@ -244,19 +230,11 @@
         address _messageBus,
         uint256 _fee
     ) internal returns (bytes32) {
-<<<<<<< HEAD
-        address pegBridge = IMessageBus(_messageBus).pegBridge();
-        IPeggedTokenBridge(pegBridge).burn(_token, _amount, _receiver, _nonce);
-        bytes32 transferId = keccak256(
-            abi.encodePacked(address(this), _token, _amount, _receiver, _nonce, uint64(block.chainid))
-        );
-        IMessageBus(_messageBus).sendMessageWithTransfer{value: _fee}(
-=======
         address pegBridge;
         if (_bridgeType == BridgeType.PegBurn) {
-            pegBridge = MessageBus(_messageBus).pegBridge();
-        } else {
-            pegBridge = MessageBus(_messageBus).pegBridgeV2();
+            pegBridge = IMessageBus(_messageBus).pegBridge();
+        } else {
+            pegBridge = IMessageBus(_messageBus).pegBridgeV2();
         }
         bytes32 transferId;
         if (_bridgeType == BridgeType.PegBurn) {
@@ -267,8 +245,7 @@
         } else {
             transferId = IPeggedTokenBridgeV2(pegBridge).burn(_token, _amount, _dstChainId, _receiver, _nonce);
         }
-        MessageBus(_messageBus).sendMessageWithTransfer{value: _fee}(
->>>>>>> 306d94d3
+        IMessageBus(_messageBus).sendMessageWithTransfer{value: _fee}(
             _receiver,
             _dstChainId,
             pegBridge,
