--- conflicted
+++ resolved
@@ -17,12 +17,11 @@
       process.env.MESSAGE_BUS_LIQUIDITY_BRIDGE,
       process.env.MESSAGE_BUS_PEG_BRIDGE,
       process.env.MESSAGE_BUS_PEG_VAULT
-<<<<<<< HEAD
     ],
     proxy: {
-      proxyContract: "OptimizedTransparentProxy",
+      proxyContract: 'OptimizedTransparentProxy',
       execute: {
-        // only called when proxy is deployed, it'll call MessageBux contract.init
+        // only called when proxy is deployed, it'll call MessageBus contract.init
         // with proper args
         init: {
           methodName: 'init',
@@ -34,9 +33,6 @@
         }
       }
     }
-=======
-    ]
->>>>>>> f36d0f72
   });
 };
 
