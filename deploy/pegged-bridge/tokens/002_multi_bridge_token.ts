--- conflicted
+++ resolved
@@ -8,10 +8,6 @@
   const { deployments, getNamedAccounts } = hre;
   const { deploy } = deployments;
   const { deployer } = await getNamedAccounts();
-<<<<<<< HEAD
-
-=======
->>>>>>> 12d7a596
   const args = [
     process.env.MULTI_BRIDGE_TOKEN_NAME,
     process.env.MULTI_BRIDGE_TOKEN_SYMBOL,
