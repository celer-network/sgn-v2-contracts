import '@nomiclabs/hardhat-ethers';
import '@nomiclabs/hardhat-etherscan';
import '@nomiclabs/hardhat-waffle';
import '@typechain/hardhat';
import 'hardhat-contract-sizer';
import 'hardhat-deploy';
import 'hardhat-gas-reporter';
import '@oasisprotocol/sapphire-hardhat';
import '@rumblefishdev/hardhat-kms-signer';

import * as dotenv from 'dotenv';
import { HardhatUserConfig, NetworkUserConfig } from 'hardhat/types';

dotenv.config();

const DEFAULT_ENDPOINT = 'http://localhost:8545';
const DEFAULT_PRIVATE_KEY =
  process.env.DEFAULT_PRIVATE_KEY || 'ffffffffffffffffffffffffffffffffffffffffffffffffffffffffffffffff';

const kmsKeyId = process.env.KMS_KEY_ID || '';

// Testnets
const kovanEndpoint = process.env.KOVAN_ENDPOINT || DEFAULT_ENDPOINT;
const kovanPrivateKey = process.env.KOVAN_PRIVATE_KEY || DEFAULT_PRIVATE_KEY;

const ropstenEndpoint = process.env.ROPSTEN_ENDPOINT || DEFAULT_ENDPOINT;
const ropstenPrivateKey = process.env.ROPSTEN_PRIVATE_KEY || DEFAULT_PRIVATE_KEY;

const goerliEndpoint = process.env.GOERLI_ENDPOINT || DEFAULT_ENDPOINT;
const goerliPrivateKey = process.env.GOERLI_PRIVATE_KEY || DEFAULT_PRIVATE_KEY;

const bscTestEndpoint = process.env.BSC_TEST_ENDPOINT || DEFAULT_ENDPOINT;
const bscTestPrivateKey = process.env.BSC_TEST_PRIVATE_KEY || DEFAULT_PRIVATE_KEY;

const optimismTestEndpoint = process.env.OPTIMISM_TEST_ENDPOINT || DEFAULT_ENDPOINT;
const optimismTestPrivateKey = process.env.OPTIMISM_TEST_PRIVATE_KEY || DEFAULT_PRIVATE_KEY;

const fantomTestEndpoint = process.env.FANTOM_TEST_ENDPOINT || DEFAULT_ENDPOINT;
const fantomTestPrivateKey = process.env.FANTOM_TEST_PRIVATE_KEY || DEFAULT_PRIVATE_KEY;

const avalancheTestEndpoint = process.env.AVALANCHE_TEST_ENDPOINT || DEFAULT_ENDPOINT;
const avalancheTestPrivateKey = process.env.AVALANCHE_TEST_PRIVATE_KEY || DEFAULT_PRIVATE_KEY;

const celoAlfajoresTestEndpoint = process.env.CELO_ALFAJORES_TEST_ENDPOINT || DEFAULT_ENDPOINT;
const celoAlfajoresTestPrivateKey = process.env.CELO_ALFAJORES_TEST_PRIVATE_KEY || DEFAULT_PRIVATE_KEY;

const oasisEmeraldTestEndpoint = process.env.OASIS_EMERALD_TEST_ENDPOINT || DEFAULT_ENDPOINT;
const oasisEmeraldTestPrivateKey = process.env.OASIS_EMERALD_TEST_PRIVATE_KEY || DEFAULT_PRIVATE_KEY;

const oasisSapphireTestEndpoint = process.env.OASIS_SAPPHIRE_TEST_ENDPOINT || DEFAULT_ENDPOINT;
const oasisSapphireTestPrivateKey = process.env.OASIS_SAPPHIRE_TEST_PRIVATE_KEY || DEFAULT_PRIVATE_KEY;

const moonbaseAlphaTestEndpoint = process.env.MOONBASE_ALPHA_TEST_ENDPOINT || DEFAULT_ENDPOINT;
const moonbaseAlphaTestPrivateKey = process.env.MOONBASE_ALPHA_TEST_PRIVATE_KEY || DEFAULT_PRIVATE_KEY;

const reiTestEndpoint = process.env.REI_TEST_ENDPOINT || DEFAULT_ENDPOINT;
const reiTestPrivateKey = process.env.REI_TEST_PRIVATE_KEY || DEFAULT_PRIVATE_KEY;

const nervosGodwokenTestEndpoint = process.env.NERVOS_GODWOKEN_TEST_ENDPOINT || DEFAULT_ENDPOINT;
const nervosGodwokenTestPrivateKey = process.env.NERVOS_GODWOKEN_TEST_PRIVATE_KEY || DEFAULT_PRIVATE_KEY;

const kavaTestEndpoint = process.env.KAVA_TEST_ENDPOINT || DEFAULT_ENDPOINT;
const kavaTestPrivateKey = process.env.KAVA_TEST_PRIVATE_KEY || DEFAULT_PRIVATE_KEY;

const darwiniaPangolinTestEndpoint = process.env.DARWINIA_PANGOLIN_TEST_ENDPOINT || DEFAULT_ENDPOINT;
const darwiniaPangolinTestPrivateKey = process.env.DARWINIA_PANGOLIN_TEST_PRIVATE_KEY || DEFAULT_PRIVATE_KEY;

const platonTestEndpoint = process.env.PLATON_TEST_ENDPOINT || DEFAULT_ENDPOINT;
const platonTestPrivateKey = process.env.PLATON_TEST_PRIVATE_KEY || DEFAULT_PRIVATE_KEY;

const polygonTestEndpoint = process.env.POLYGON_TEST_ENDPOINT || DEFAULT_ENDPOINT;
const polygonTestPrivateKey = process.env.POLYGON_TEST_PRIVATE_KEY || DEFAULT_PRIVATE_KEY;

const sxTestEndpoint = process.env.SX_TEST_ENDPOINT || DEFAULT_ENDPOINT;
const sxTestPrivateKey = process.env.SX_TEST_PRIVATE_KEY || DEFAULT_PRIVATE_KEY;

const swimmerTestEndpoint = process.env.SWIMMER_TEST_ENDPOINT || DEFAULT_ENDPOINT;
const swimmerTestPrivateKey = process.env.SWIMMER_TEST_PRIVATE_KEY || DEFAULT_PRIVATE_KEY;

const dexalotTestEndpoint = process.env.DEXALOT_TEST_ENDPOINT || DEFAULT_ENDPOINT;
const dexalotTestPrivateKey = process.env.DEXALOT_TEST_PRIVATE_KEY || DEFAULT_PRIVATE_KEY;

const nervosTestnetEndpoint = process.env.NERVOS_TESTNET_ENDPOINT || DEFAULT_ENDPOINT;
const nervosTestnetPrivateKey = process.env.NERVOS_TESTNET_PRIVATE_KEY || DEFAULT_PRIVATE_KEY;

const shibuyaTestnetEndpoint = process.env.SHIBUYA_TESTNET_ENDPOINT || DEFAULT_ENDPOINT;
const shibuyaTestnetPrivateKey = process.env.SHIBUYA_TESTNET_PRIVATE_KEY || DEFAULT_PRIVATE_KEY;

const cubeDevnetEndpoint = process.env.CUBE_DEVNET_ENDPOINT || DEFAULT_ENDPOINT;
const cubeDevnetPrivateKey = process.env.CUBE_DEVNET_PRIVATE_KEY || DEFAULT_PRIVATE_KEY;

const oasysTestEndpoint = process.env.OASYS_TEST_ENDPOINT || DEFAULT_ENDPOINT;
const oasysTestPrivateKey = process.env.OASYS_TEST_PRIVATE_KEY || DEFAULT_PRIVATE_KEY;

const antimatterB2TestEndpoint = process.env.ANTIMATTER_B2_TEST_ENDPOINT || DEFAULT_ENDPOINT;
const antimatterB2TestPrivateKey = process.env.ANTIMATTER_B2_TEST_PRIVATE_KEY || DEFAULT_PRIVATE_KEY;

// Mainnets
const ethMainnetEndpoint = process.env.ETH_MAINNET_ENDPOINT || DEFAULT_ENDPOINT;
const ethMainnetPrivateKey = process.env.ETH_MAINNET_PRIVATE_KEY || DEFAULT_PRIVATE_KEY;

const bscEndpoint = process.env.BSC_ENDPOINT || DEFAULT_ENDPOINT;
const bscPrivateKey = process.env.BSC_PRIVATE_KEY || DEFAULT_PRIVATE_KEY;

const arbitrumOneEndpoint = process.env.ARBITRUM_ONE_ENDPOINT || DEFAULT_ENDPOINT;
const arbitrumOnePrivateKey = process.env.ARBITRUM_ONE_PRIVATE_KEY || DEFAULT_PRIVATE_KEY;

const arbitrumNovaEndpoint = process.env.ARBITRUM_NOVA_ENDPOINT || DEFAULT_ENDPOINT;
const arbitrumNovaPrivateKey = process.env.ARBITRUM_NOVA_PRIVATE_KEY || DEFAULT_PRIVATE_KEY;

const polygonEndpoint = process.env.POLYGON_ENDPOINT || DEFAULT_ENDPOINT;
const polygonPrivateKey = process.env.POLYGON_PRIVATE_KEY || DEFAULT_PRIVATE_KEY;

const fantomEndpoint = process.env.FANTOM_ENDPOINT || DEFAULT_ENDPOINT;
const fantomPrivateKey = process.env.FANTOM_PRIVATE_KEY || DEFAULT_PRIVATE_KEY;

const avalancheEndpoint = process.env.AVALANCHE_ENDPOINT || DEFAULT_ENDPOINT;
const avalanchePrivateKey = process.env.AVALANCHE_PRIVATE_KEY || DEFAULT_PRIVATE_KEY;

const optimismEndpoint = process.env.OPTIMISM_ENDPOINT || DEFAULT_ENDPOINT;
const optimismPrivateKey = process.env.OPTIMISM_PRIVATE_KEY || DEFAULT_PRIVATE_KEY;

const bobaEndpoint = process.env.BOBA_ENDPOINT || DEFAULT_ENDPOINT;
const bobaPrivateKey = process.env.BOBA_PRIVATE_KEY || DEFAULT_PRIVATE_KEY;

const harmonyEndpoint = process.env.HARMONY_ENDPOINT || DEFAULT_ENDPOINT;
const harmonyPrivateKey = process.env.HARMONY_PRIVATE_KEY || DEFAULT_PRIVATE_KEY;

const moonbeamEndpoint = process.env.MOONBEAM_ENDPOINT || DEFAULT_ENDPOINT;
const moonbeamPrivateKey = process.env.MOONBEAM_PRIVATE_KEY || DEFAULT_PRIVATE_KEY;

const moonriverEndpoint = process.env.MOONRIVER_ENDPOINT || DEFAULT_ENDPOINT;
const moonriverPrivateKey = process.env.MOONRIVER_PRIVATE_KEY || DEFAULT_PRIVATE_KEY;

const celoEndpoint = process.env.CELO_ENDPOINT || DEFAULT_ENDPOINT;
const celoPrivateKey = process.env.CELO_PRIVATE_KEY || DEFAULT_PRIVATE_KEY;

const oasisEmeraldEndpoint = process.env.OASIS_EMERALD_ENDPOINT || DEFAULT_ENDPOINT;
const oasisEmeraldPrivateKey = process.env.OASIS_EMERALD_PRIVATE_KEY || DEFAULT_PRIVATE_KEY;

const oasisSapphireEndpoint = process.env.OASIS_SAPPHIRE_ENDPOINT || DEFAULT_ENDPOINT;
const oasisSapphirePrivateKey = process.env.OASIS_SAPPHIRE_PRIVATE_KEY || DEFAULT_PRIVATE_KEY;

const metisEndpoint = process.env.METIS_ENDPOINT || DEFAULT_ENDPOINT;
const metisPrivateKey = process.env.METIS_PRIVATE_KEY || DEFAULT_PRIVATE_KEY;

const auroraEndpoint = process.env.AURORA_ENDPOINT || DEFAULT_ENDPOINT;
const auroraPrivateKey = process.env.AURORA_PRIVATE_KEY || DEFAULT_PRIVATE_KEY;

const xdaiEndpoint = process.env.XDAI_ENDPOINT || DEFAULT_ENDPOINT;
const xdaiPrivateKey = process.env.XDAI_PRIVATE_KEY || DEFAULT_PRIVATE_KEY;

const oecEndpoint = process.env.OEC_ENDPOINT || DEFAULT_ENDPOINT;
const oecPrivateKey = process.env.OEC_PRIVATE_KEY || DEFAULT_PRIVATE_KEY;

const hecoEndpoint = process.env.HECO_ENDPOINT || DEFAULT_ENDPOINT;
const hecoPrivateKey = process.env.HECO_PRIVATE_KEY || DEFAULT_PRIVATE_KEY;

const astarEndpoint = process.env.ASTAR_ENDPOINT || DEFAULT_ENDPOINT;
const astarPrivateKey = process.env.ASTAR_PRIVATE_KEY || DEFAULT_PRIVATE_KEY;

const shidenEndpoint = process.env.SHIDEN_ENDPOINT || DEFAULT_ENDPOINT;
const shidenPrivateKey = process.env.SHIDEN_PRIVATE_KEY || DEFAULT_PRIVATE_KEY;

const syscoinEndpoint = process.env.SYSCOIN_ENDPOINT || DEFAULT_ENDPOINT;
const syscoinPrivateKey = process.env.SYSCOIN_PRIVATE_KEY || DEFAULT_PRIVATE_KEY;

const milkomedaC1Endpoint = process.env.MILKOMEDA_C1_ENDPOINT || DEFAULT_ENDPOINT;
const milkomedaC1PrivateKey = process.env.MILKOMEDA_C1_PRIVATE_KEY || DEFAULT_PRIVATE_KEY;

const milkomedaA1Endpoint = process.env.MILKOMEDA_A1_ENDPOINT || DEFAULT_ENDPOINT;
const milkomedaA1PrivateKey = process.env.MILKOMEDA_A1_PRIVATE_KEY || DEFAULT_PRIVATE_KEY;

const evmosEndpoint = process.env.EVMOS_ENDPOINT || DEFAULT_ENDPOINT;
const evmosPrivateKey = process.env.EVMOS_PRIVATE_KEY || DEFAULT_PRIVATE_KEY;

const cloverEndpoint = process.env.CLOVER_ENDPOINT || DEFAULT_ENDPOINT;
const cloverPrivateKey = process.env.CLOVER_PRIVATE_KEY || DEFAULT_PRIVATE_KEY;

const reiEndpoint = process.env.REI_ENDPOINT || DEFAULT_ENDPOINT;
const reiPrivateKey = process.env.REI_PRIVATE_KEY || DEFAULT_PRIVATE_KEY;

const confluxEndpoint = process.env.CONFLUX_ENDPOINT || DEFAULT_ENDPOINT;
const confluxPrivateKey = process.env.CONFLUX_PRIVATE_KEY || DEFAULT_PRIVATE_KEY;

const darwiniaCrabEndpoint = process.env.DARWINIA_CRAB_ENDPOINT || DEFAULT_ENDPOINT;
const darwiniaCrabPrivateKey = process.env.DARWINIA_CRAB_PRIVATE_KEY || DEFAULT_PRIVATE_KEY;

const platonEndpoint = process.env.PLATON_ENDPOINT || DEFAULT_ENDPOINT;
const platonPrivateKey = process.env.PLATON_PRIVATE_KEY || DEFAULT_PRIVATE_KEY;

const ontologyEndpoint = process.env.ONTOLOGY_ENDPOINT || DEFAULT_ENDPOINT;
const ontologyPrivateKey = process.env.ONTOLOGY_PRIVATE_KEY || DEFAULT_PRIVATE_KEY;

const swimmerEndpoint = process.env.SWIMMER_ENDPOINT || DEFAULT_ENDPOINT;
const swimmerPrivateKey = process.env.SWIMMER_PRIVATE_KEY || DEFAULT_PRIVATE_KEY;

const sxNetworkEndpoint = process.env.SX_NETWORK_ENDPOINT || DEFAULT_ENDPOINT;
const sxNetworkPrivateKey = process.env.SX_NETWORK_PRIVATE_KEY || DEFAULT_PRIVATE_KEY;

const apeEndpoint = process.env.APE_ENDPOINT || DEFAULT_ENDPOINT;
const apePrivateKey = process.env.APE_PRIVATE_KEY || DEFAULT_PRIVATE_KEY;

const kavaEndpoint = process.env.KAVA_ENDPOINT || DEFAULT_ENDPOINT;
const kavaPrivateKey = process.env.KAVA_PRIVATE_KEY || DEFAULT_PRIVATE_KEY;

const fncyEndpoint = process.env.FNCY_ENDPOINT || DEFAULT_ENDPOINT;
const fncyPrivateKey = process.env.FNCY_PRIVATE_KEY || DEFAULT_PRIVATE_KEY;

const nervosGodwokenEndpoint = process.env.NERVOS_GODWOKEN_ENDPOINT || DEFAULT_ENDPOINT;
const nervosGodwokenPrivateKey = process.env.NERVOS_GODWOKEN_PRIVATE_KEY || DEFAULT_PRIVATE_KEY;

const klaytnEndpoint = process.env.KLAYTN_ENDPOINT || DEFAULT_ENDPOINT;
const klaytnPrivateKey = process.env.KLAYTN_PRIVATE_KEY || DEFAULT_PRIVATE_KEY;

const oasysEndpoint = process.env.OASYS_ENDPOINT || DEFAULT_ENDPOINT;
const oasysPrivateKey = process.env.OASYS_PRIVATE_KEY || DEFAULT_PRIVATE_KEY;

const spsEndpoint = process.env.SPS_ENDPOINT || DEFAULT_ENDPOINT;
const spsPrivateKey = process.env.SPS_PRIVATE_KEY || DEFAULT_PRIVATE_KEY;

const fvmEndpoint = process.env.FVM_ENDPOINT || DEFAULT_ENDPOINT;
const fvmPrivateKey = process.env.FVM_PRIVATE_KEY || DEFAULT_PRIVATE_KEY;

const cantoEndpoint = process.env.CANTO_ENDPOINT || DEFAULT_ENDPOINT;
const cantoPrivateKey = process.env.CANTO_PRIVATE_KEY || DEFAULT_PRIVATE_KEY;

const polygonZkevmEndpoint = process.env.POLYGON_ZKEVM_ENDPOINT || DEFAULT_ENDPOINT;
const polygonZkevmPrivateKey = process.env.POLYGON_ZKEVM_PRIVATE_KEY || DEFAULT_PRIVATE_KEY;

const antimatterB2Endpoint = process.env.ANTIMATTER_B2_ENDPOINT || DEFAULT_ENDPOINT;
const antimatterB2PrivateKey = process.env.ANTIMATTER_B2_PRIVATE_KEY || DEFAULT_PRIVATE_KEY;

const lineaEndpoint = process.env.LINEA_ENDPOINT || DEFAULT_ENDPOINT;
const lineaPrivateKey = process.env.LINEA_PRIVATE_KEY || DEFAULT_PRIVATE_KEY;

<<<<<<< HEAD
const baseMainnetEndpoint = process.env.BASE_MAINNET_ENDPOINT || DEFAULT_ENDPOINT;
const baseMainnetPrivateKey = process.env.BASE_MAINNET_PRIVATE_KEY || DEFAULT_PRIVATE_KEY;
=======
const telosEndpoint = process.env.TELOS_ENDPOINT || DEFAULT_ENDPOINT;
const telosPrivateKey = process.env.TELOS_PRIVATE_KEY || DEFAULT_PRIVATE_KEY;
>>>>>>> 12d7a596

// use kmsKeyId if it's not empty, otherwise use privateKey
function getNetworkConfig(url: string, kmsKeyId: string, privateKey: string, gasPrice?: number): NetworkUserConfig {
  const network: NetworkUserConfig = !kmsKeyId
    ? {
      url: url,
      accounts: [`0x${privateKey}`]
    }
    : {
      url: url,
      kmsKeyId: kmsKeyId
    };
  if (gasPrice) {
    network.gasPrice = gasPrice;
  }

  return network;
}

const config: HardhatUserConfig = {
  defaultNetwork: 'hardhat',
  networks: {
    // Testnets
    hardhat: {},
    localhost: { timeout: 600000 },
    kovan: {
      url: kovanEndpoint,
      accounts: [`0x${kovanPrivateKey}`]
    },
    ropsten: {
      url: ropstenEndpoint,
      accounts: [`0x${ropstenPrivateKey}`]
    },
    goerli: {
      url: goerliEndpoint,
      accounts: [`0x${goerliPrivateKey}`]
    },
    bscTest: {
      url: bscTestEndpoint,
      accounts: [`0x${bscTestPrivateKey}`]
    },
    fantomTest: {
      url: fantomTestEndpoint,
      accounts: [`0x${fantomTestPrivateKey}`]
    },
    optimismTest: {
      url: optimismTestEndpoint,
      accounts: [`0x${optimismTestPrivateKey}`]
    },
    avalancheTest: {
      url: avalancheTestEndpoint,
      accounts: [`0x${avalancheTestPrivateKey}`]
    },
    celoAlfajoresTest: {
      url: celoAlfajoresTestEndpoint,
      accounts: [`0x${celoAlfajoresTestPrivateKey}`]
    },
    oasisEmeraldTest: {
      url: oasisEmeraldTestEndpoint,
      accounts: [`0x${oasisEmeraldTestPrivateKey}`]
    },
    oasisSapphireTest: {
      url: oasisSapphireTestEndpoint,
      accounts: [`0x${oasisSapphireTestPrivateKey}`]
    },
    moonbaseAlphaTest: {
      url: moonbaseAlphaTestEndpoint,
      accounts: [`0x${moonbaseAlphaTestPrivateKey}`]
    },
    reiTest: {
      url: reiTestEndpoint,
      accounts: [`0x${reiTestPrivateKey}`]
    },
    nervosGodwokenTest: {
      url: nervosGodwokenTestEndpoint,
      accounts: [`0x${nervosGodwokenTestPrivateKey}`]
    },
    kavaTest: {
      url: kavaTestEndpoint,
      accounts: [`0x${kavaTestPrivateKey}`]
    },
    darwiniaPangolinTest: {
      url: darwiniaPangolinTestEndpoint,
      accounts: [`0x${darwiniaPangolinTestPrivateKey}`]
    },
    platonTest: {
      url: platonTestEndpoint,
      accounts: [`0x${platonTestPrivateKey}`]
    },
    polygonTest: {
      url: polygonTestEndpoint,
      accounts: [`0x${polygonTestPrivateKey}`]
    },
    sxTest: {
      url: sxTestEndpoint,
      accounts: [`0x${sxTestPrivateKey}`]
    },
    swimmerTest: {
      url: swimmerTestEndpoint,
      accounts: [`0x${swimmerTestPrivateKey}`]
    },
    dexalotTest: {
      url: dexalotTestEndpoint,
      accounts: [`0x${dexalotTestPrivateKey}`]
    },
    nervosTestnet: {
      url: nervosTestnetEndpoint,
      accounts: [`0x${nervosTestnetPrivateKey}`]
    },
    shibuyaTestnet: {
      url: shibuyaTestnetEndpoint,
      accounts: [`0x${shibuyaTestnetPrivateKey}`]
    },
    cubeDevnet: {
      url: cubeDevnetEndpoint,
      accounts: [`0x${cubeDevnetPrivateKey}`]
    },
    oasysTest: {
      url: oasysTestEndpoint,
      accounts: [`0x${oasysTestPrivateKey}`]
    },
    antimatterB2Test: {
      url: antimatterB2TestEndpoint,
      accounts: [`0x${antimatterB2TestPrivateKey}`]
    },
    // Mainnets
    ethMainnet: getNetworkConfig(ethMainnetEndpoint, kmsKeyId, ethMainnetPrivateKey),
    bsc: getNetworkConfig(bscEndpoint, kmsKeyId, bscPrivateKey),
    arbitrumOne: getNetworkConfig(arbitrumOneEndpoint, kmsKeyId, arbitrumOnePrivateKey),
    arbitrumNova: getNetworkConfig(arbitrumNovaEndpoint, kmsKeyId, arbitrumNovaPrivateKey),
    polygon: getNetworkConfig(polygonEndpoint, kmsKeyId, polygonPrivateKey, 50000000000),
    fantom: getNetworkConfig(fantomEndpoint, kmsKeyId, fantomPrivateKey),
    avalanche: getNetworkConfig(avalancheEndpoint, kmsKeyId, avalanchePrivateKey),
    optimism: getNetworkConfig(optimismEndpoint, kmsKeyId, optimismPrivateKey),
    boba: getNetworkConfig(bobaEndpoint, kmsKeyId, bobaPrivateKey),
    harmony: getNetworkConfig(harmonyEndpoint, kmsKeyId, harmonyPrivateKey),
    moonbeam: getNetworkConfig(moonbeamEndpoint, kmsKeyId, moonbeamPrivateKey),
    moonriver: getNetworkConfig(moonriverEndpoint, kmsKeyId, moonriverPrivateKey),
    celo: getNetworkConfig(celoEndpoint, kmsKeyId, celoPrivateKey),
    oasisEmerald: getNetworkConfig(oasisEmeraldEndpoint, kmsKeyId, oasisEmeraldPrivateKey),
    oasisSapphire: getNetworkConfig(oasisSapphireEndpoint, kmsKeyId, oasisSapphirePrivateKey),
    metis: getNetworkConfig(metisEndpoint, kmsKeyId, metisPrivateKey),
    aurora: getNetworkConfig(auroraEndpoint, kmsKeyId, auroraPrivateKey),
    xdai: getNetworkConfig(xdaiEndpoint, kmsKeyId, xdaiPrivateKey),
    oec: getNetworkConfig(oecEndpoint, kmsKeyId, oecPrivateKey),
    heco: getNetworkConfig(hecoEndpoint, kmsKeyId, hecoPrivateKey),
    astar: getNetworkConfig(astarEndpoint, kmsKeyId, astarPrivateKey),
    shiden: getNetworkConfig(shidenEndpoint, kmsKeyId, shidenPrivateKey),
    syscoin: getNetworkConfig(syscoinEndpoint, kmsKeyId, syscoinPrivateKey),
    milkomedaC1: getNetworkConfig(milkomedaC1Endpoint, kmsKeyId, milkomedaC1PrivateKey),
    milkomedaA1: getNetworkConfig(milkomedaA1Endpoint, kmsKeyId, milkomedaA1PrivateKey),
    evmos: getNetworkConfig(evmosEndpoint, kmsKeyId, evmosPrivateKey),
    clover: getNetworkConfig(cloverEndpoint, kmsKeyId, cloverPrivateKey),
    rei: getNetworkConfig(reiEndpoint, kmsKeyId, reiPrivateKey),
    conflux: getNetworkConfig(confluxEndpoint, kmsKeyId, confluxPrivateKey),
    darwiniaCrab: getNetworkConfig(darwiniaCrabEndpoint, kmsKeyId, darwiniaCrabPrivateKey),
    platon: getNetworkConfig(platonEndpoint, kmsKeyId, platonPrivateKey),
    ontology: getNetworkConfig(ontologyEndpoint, kmsKeyId, ontologyPrivateKey),
    swimmer: getNetworkConfig(swimmerEndpoint, kmsKeyId, swimmerPrivateKey),
    sxNetwork: getNetworkConfig(sxNetworkEndpoint, kmsKeyId, sxNetworkPrivateKey),
    ape: getNetworkConfig(apeEndpoint, kmsKeyId, apePrivateKey),
    kava: getNetworkConfig(kavaEndpoint, kmsKeyId, kavaPrivateKey),
    fncy: getNetworkConfig(fncyEndpoint, kmsKeyId, fncyPrivateKey),
    nervosGodwoken: getNetworkConfig(nervosGodwokenEndpoint, kmsKeyId, nervosGodwokenPrivateKey),
    klaytn: getNetworkConfig(klaytnEndpoint, kmsKeyId, klaytnPrivateKey, 250000000000),
    oasys: getNetworkConfig(oasysEndpoint, kmsKeyId, oasysPrivateKey),
    sps: getNetworkConfig(spsEndpoint, kmsKeyId, spsPrivateKey),
    fvm: getNetworkConfig(fvmEndpoint, kmsKeyId, fvmPrivateKey),
    canto: getNetworkConfig(cantoEndpoint, kmsKeyId, cantoPrivateKey),
    polygonZkevm: getNetworkConfig(polygonZkevmEndpoint, kmsKeyId, polygonZkevmPrivateKey),
    antimatterB2: getNetworkConfig(antimatterB2Endpoint, kmsKeyId, antimatterB2PrivateKey),
    linea: getNetworkConfig(lineaEndpoint, kmsKeyId, lineaPrivateKey),
<<<<<<< HEAD
    baseMainnet: getNetworkConfig(baseMainnetEndpoint, kmsKeyId, baseMainnetPrivateKey, 1000000000)
=======
    telos: getNetworkConfig(telosEndpoint, kmsKeyId, telosPrivateKey)
>>>>>>> 12d7a596
  },
  namedAccounts: {
    deployer: {
      default: 0
    }
  },
  solidity: {
    version: '0.8.17',
    settings: {
      optimizer: {
        enabled: true,
        runs: 800
      }
    }
  },
  contractSizer: {
    alphaSort: true,
    runOnCompile: false,
    disambiguatePaths: false
  },
  gasReporter: {
    enabled: process.env.REPORT_GAS === 'true' ? true : false,
    noColors: true,
    outputFile: 'reports/gas_usage/summary.txt'
  },
  typechain: {
    outDir: 'typechain',
    target: 'ethers-v5'
  },
  etherscan: {
    apiKey: {
      // Testnets
      goerli: process.env.ETHERSCAN_API_KEY || '',
      avalancheFujiTestnet: process.env.SNOWTRACE_API_KEY || '',
      bscTestnet: process.env.BSCSCAN_API_KEY || '',
      arbitrumTestnet: process.env.ARBISCAN_API_KEY || '',
      ftmTestnet: process.env.FTMSCAN_API_KEY || '',
      polygonMumbai: process.env.POLYGONSCAN_API_KEY || '',
      // Mainnets
      mainnet: process.env.ETHERSCAN_API_KEY || '',
      avalanche: process.env.SNOWTRACE_API_KEY || '',
      bsc: process.env.BSCSCAN_API_KEY || '',
      arbitrumOne: process.env.ARBISCAN_API_KEY || '',
      optimisticEthereum: process.env.OPTIMISTIC_ETHERSCAN_API_KEY || '',
      opera: process.env.FTMSCAN_API_KEY || '',
      polygon: process.env.POLYGONSCAN_API_KEY || '',
      aurora: process.env.AURORASCAN_API_KEY || '',
      moonriver: process.env.MOONRIVER_MOONSCAN_API_KEY || '',
      moonbeam: process.env.MOONBEAM_MOONSCAN_API_KEY || '',
      heco: process.env.HECOSCAN_API_KEY || '',
      arbitrumNova: process.env.ARBISCAN_NOVA_API_KEY || '',
      linea: process.env.LINEA_API_KEY || ''
    },
    customChains: [
      {
        network: 'arbitrumNova',
        chainId: 42170,
        urls: {
          apiURL: process.env.ARBITRUM_NOVA_ENDPOINT || '',
          browserURL: process.env.ARBITRUM_NOVA_EXPLORER || ''
        }
      },
      {
        network: 'linea',
        chainId: 59144,
        urls: {
          apiURL: process.env.LINEA_API_ENDPOINT || '',
          browserURL: process.env.LINEA_EXPLORER || ''
        }
      }
    ]
  }
};

export default config;<|MERGE_RESOLUTION|>--- conflicted
+++ resolved
@@ -234,13 +234,10 @@
 const lineaEndpoint = process.env.LINEA_ENDPOINT || DEFAULT_ENDPOINT;
 const lineaPrivateKey = process.env.LINEA_PRIVATE_KEY || DEFAULT_PRIVATE_KEY;
 
-<<<<<<< HEAD
 const baseMainnetEndpoint = process.env.BASE_MAINNET_ENDPOINT || DEFAULT_ENDPOINT;
 const baseMainnetPrivateKey = process.env.BASE_MAINNET_PRIVATE_KEY || DEFAULT_PRIVATE_KEY;
-=======
 const telosEndpoint = process.env.TELOS_ENDPOINT || DEFAULT_ENDPOINT;
 const telosPrivateKey = process.env.TELOS_PRIVATE_KEY || DEFAULT_PRIVATE_KEY;
->>>>>>> 12d7a596
 
 // use kmsKeyId if it's not empty, otherwise use privateKey
 function getNetworkConfig(url: string, kmsKeyId: string, privateKey: string, gasPrice?: number): NetworkUserConfig {
@@ -413,11 +410,8 @@
     polygonZkevm: getNetworkConfig(polygonZkevmEndpoint, kmsKeyId, polygonZkevmPrivateKey),
     antimatterB2: getNetworkConfig(antimatterB2Endpoint, kmsKeyId, antimatterB2PrivateKey),
     linea: getNetworkConfig(lineaEndpoint, kmsKeyId, lineaPrivateKey),
-<<<<<<< HEAD
-    baseMainnet: getNetworkConfig(baseMainnetEndpoint, kmsKeyId, baseMainnetPrivateKey, 1000000000)
-=======
+    baseMainnet: getNetworkConfig(baseMainnetEndpoint, kmsKeyId, baseMainnetPrivateKey, 1000000000),
     telos: getNetworkConfig(telosEndpoint, kmsKeyId, telosPrivateKey)
->>>>>>> 12d7a596
   },
   namedAccounts: {
     deployer: {
