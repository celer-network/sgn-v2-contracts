import '@matterlabs/hardhat-zksync-deploy';
import '@matterlabs/hardhat-zksync-solc';
import '@nomicfoundation/hardhat-verify';
import '@nomiclabs/hardhat-ethers';
import '@nomiclabs/hardhat-waffle';
import '@oasisprotocol/sapphire-hardhat';
import '@rumblefishdev/hardhat-kms-signer';
import '@typechain/hardhat';
import 'hardhat-contract-sizer';
import 'hardhat-deploy';
import 'hardhat-gas-reporter';
// Imports the verify plugin before the upgradable plugin
import '@matterlabs/hardhat-zksync-upgradable';
import '@matterlabs/hardhat-zksync-verify';

import * as dotenv from 'dotenv';
import { HardhatUserConfig, HttpNetworkUserConfig, NetworkUserConfig } from 'hardhat/types';

dotenv.config();

const DEFAULT_ENDPOINT = 'http://localhost:8545';
const DEFAULT_PRIVATE_KEY =
  process.env.DEFAULT_PRIVATE_KEY || 'ffffffffffffffffffffffffffffffffffffffffffffffffffffffffffffffff';

const kmsKeyId = process.env.KMS_KEY_ID || '';

// Testnets
const kovanEndpoint = process.env.KOVAN_ENDPOINT || DEFAULT_ENDPOINT;
const kovanPrivateKey = process.env.KOVAN_PRIVATE_KEY || DEFAULT_PRIVATE_KEY;

const ropstenEndpoint = process.env.ROPSTEN_ENDPOINT || DEFAULT_ENDPOINT;
const ropstenPrivateKey = process.env.ROPSTEN_PRIVATE_KEY || DEFAULT_PRIVATE_KEY;

const goerliEndpoint = process.env.GOERLI_ENDPOINT || DEFAULT_ENDPOINT;
const goerliPrivateKey = process.env.GOERLI_PRIVATE_KEY || DEFAULT_PRIVATE_KEY;

const bscTestEndpoint = process.env.BSC_TEST_ENDPOINT || DEFAULT_ENDPOINT;
const bscTestPrivateKey = process.env.BSC_TEST_PRIVATE_KEY || DEFAULT_PRIVATE_KEY;

const optimismTestEndpoint = process.env.OPTIMISM_TEST_ENDPOINT || DEFAULT_ENDPOINT;
const optimismTestPrivateKey = process.env.OPTIMISM_TEST_PRIVATE_KEY || DEFAULT_PRIVATE_KEY;

const fantomTestEndpoint = process.env.FANTOM_TEST_ENDPOINT || DEFAULT_ENDPOINT;
const fantomTestPrivateKey = process.env.FANTOM_TEST_PRIVATE_KEY || DEFAULT_PRIVATE_KEY;

const avalancheTestEndpoint = process.env.AVALANCHE_TEST_ENDPOINT || DEFAULT_ENDPOINT;
const avalancheTestPrivateKey = process.env.AVALANCHE_TEST_PRIVATE_KEY || DEFAULT_PRIVATE_KEY;

const celoAlfajoresTestEndpoint = process.env.CELO_ALFAJORES_TEST_ENDPOINT || DEFAULT_ENDPOINT;
const celoAlfajoresTestPrivateKey = process.env.CELO_ALFAJORES_TEST_PRIVATE_KEY || DEFAULT_PRIVATE_KEY;

const oasisEmeraldTestEndpoint = process.env.OASIS_EMERALD_TEST_ENDPOINT || DEFAULT_ENDPOINT;
const oasisEmeraldTestPrivateKey = process.env.OASIS_EMERALD_TEST_PRIVATE_KEY || DEFAULT_PRIVATE_KEY;

const oasisSapphireTestEndpoint = process.env.OASIS_SAPPHIRE_TEST_ENDPOINT || DEFAULT_ENDPOINT;
const oasisSapphireTestPrivateKey = process.env.OASIS_SAPPHIRE_TEST_PRIVATE_KEY || DEFAULT_PRIVATE_KEY;

const moonbaseAlphaTestEndpoint = process.env.MOONBASE_ALPHA_TEST_ENDPOINT || DEFAULT_ENDPOINT;
const moonbaseAlphaTestPrivateKey = process.env.MOONBASE_ALPHA_TEST_PRIVATE_KEY || DEFAULT_PRIVATE_KEY;

const reiTestEndpoint = process.env.REI_TEST_ENDPOINT || DEFAULT_ENDPOINT;
const reiTestPrivateKey = process.env.REI_TEST_PRIVATE_KEY || DEFAULT_PRIVATE_KEY;

const nervosGodwokenTestEndpoint = process.env.NERVOS_GODWOKEN_TEST_ENDPOINT || DEFAULT_ENDPOINT;
const nervosGodwokenTestPrivateKey = process.env.NERVOS_GODWOKEN_TEST_PRIVATE_KEY || DEFAULT_PRIVATE_KEY;

const kavaTestEndpoint = process.env.KAVA_TEST_ENDPOINT || DEFAULT_ENDPOINT;
const kavaTestPrivateKey = process.env.KAVA_TEST_PRIVATE_KEY || DEFAULT_PRIVATE_KEY;

const darwiniaPangolinTestEndpoint = process.env.DARWINIA_PANGOLIN_TEST_ENDPOINT || DEFAULT_ENDPOINT;
const darwiniaPangolinTestPrivateKey = process.env.DARWINIA_PANGOLIN_TEST_PRIVATE_KEY || DEFAULT_PRIVATE_KEY;

const platonTestEndpoint = process.env.PLATON_TEST_ENDPOINT || DEFAULT_ENDPOINT;
const platonTestPrivateKey = process.env.PLATON_TEST_PRIVATE_KEY || DEFAULT_PRIVATE_KEY;

const polygonTestEndpoint = process.env.POLYGON_TEST_ENDPOINT || DEFAULT_ENDPOINT;
const polygonTestPrivateKey = process.env.POLYGON_TEST_PRIVATE_KEY || DEFAULT_PRIVATE_KEY;

const sxTestEndpoint = process.env.SX_TEST_ENDPOINT || DEFAULT_ENDPOINT;
const sxTestPrivateKey = process.env.SX_TEST_PRIVATE_KEY || DEFAULT_PRIVATE_KEY;

const swimmerTestEndpoint = process.env.SWIMMER_TEST_ENDPOINT || DEFAULT_ENDPOINT;
const swimmerTestPrivateKey = process.env.SWIMMER_TEST_PRIVATE_KEY || DEFAULT_PRIVATE_KEY;

const dexalotTestEndpoint = process.env.DEXALOT_TEST_ENDPOINT || DEFAULT_ENDPOINT;
const dexalotTestPrivateKey = process.env.DEXALOT_TEST_PRIVATE_KEY || DEFAULT_PRIVATE_KEY;

const nervosTestnetEndpoint = process.env.NERVOS_TESTNET_ENDPOINT || DEFAULT_ENDPOINT;
const nervosTestnetPrivateKey = process.env.NERVOS_TESTNET_PRIVATE_KEY || DEFAULT_PRIVATE_KEY;

const shibuyaTestnetEndpoint = process.env.SHIBUYA_TESTNET_ENDPOINT || DEFAULT_ENDPOINT;
const shibuyaTestnetPrivateKey = process.env.SHIBUYA_TESTNET_PRIVATE_KEY || DEFAULT_PRIVATE_KEY;

const cubeDevnetEndpoint = process.env.CUBE_DEVNET_ENDPOINT || DEFAULT_ENDPOINT;
const cubeDevnetPrivateKey = process.env.CUBE_DEVNET_PRIVATE_KEY || DEFAULT_PRIVATE_KEY;

const oasysTestEndpoint = process.env.OASYS_TEST_ENDPOINT || DEFAULT_ENDPOINT;
const oasysTestPrivateKey = process.env.OASYS_TEST_PRIVATE_KEY || DEFAULT_PRIVATE_KEY;

const antimatterB2TestEndpoint = process.env.ANTIMATTER_B2_TEST_ENDPOINT || DEFAULT_ENDPOINT;
const antimatterB2TestPrivateKey = process.env.ANTIMATTER_B2_TEST_PRIVATE_KEY || DEFAULT_PRIVATE_KEY;

// Mainnets
const ethMainnetEndpoint = process.env.ETH_MAINNET_ENDPOINT || DEFAULT_ENDPOINT;
const ethMainnetPrivateKey = process.env.ETH_MAINNET_PRIVATE_KEY || DEFAULT_PRIVATE_KEY;

const bscEndpoint = process.env.BSC_ENDPOINT || DEFAULT_ENDPOINT;
const bscPrivateKey = process.env.BSC_PRIVATE_KEY || DEFAULT_PRIVATE_KEY;

const arbitrumOneEndpoint = process.env.ARBITRUM_ONE_ENDPOINT || DEFAULT_ENDPOINT;
const arbitrumOnePrivateKey = process.env.ARBITRUM_ONE_PRIVATE_KEY || DEFAULT_PRIVATE_KEY;

const arbitrumNovaEndpoint = process.env.ARBITRUM_NOVA_ENDPOINT || DEFAULT_ENDPOINT;
const arbitrumNovaPrivateKey = process.env.ARBITRUM_NOVA_PRIVATE_KEY || DEFAULT_PRIVATE_KEY;

const polygonEndpoint = process.env.POLYGON_ENDPOINT || DEFAULT_ENDPOINT;
const polygonPrivateKey = process.env.POLYGON_PRIVATE_KEY || DEFAULT_PRIVATE_KEY;

const fantomEndpoint = process.env.FANTOM_ENDPOINT || DEFAULT_ENDPOINT;
const fantomPrivateKey = process.env.FANTOM_PRIVATE_KEY || DEFAULT_PRIVATE_KEY;

const avalancheEndpoint = process.env.AVALANCHE_ENDPOINT || DEFAULT_ENDPOINT;
const avalanchePrivateKey = process.env.AVALANCHE_PRIVATE_KEY || DEFAULT_PRIVATE_KEY;

const optimismEndpoint = process.env.OPTIMISM_ENDPOINT || DEFAULT_ENDPOINT;
const optimismPrivateKey = process.env.OPTIMISM_PRIVATE_KEY || DEFAULT_PRIVATE_KEY;

const bobaEndpoint = process.env.BOBA_ENDPOINT || DEFAULT_ENDPOINT;
const bobaPrivateKey = process.env.BOBA_PRIVATE_KEY || DEFAULT_PRIVATE_KEY;

const harmonyEndpoint = process.env.HARMONY_ENDPOINT || DEFAULT_ENDPOINT;
const harmonyPrivateKey = process.env.HARMONY_PRIVATE_KEY || DEFAULT_PRIVATE_KEY;

const moonbeamEndpoint = process.env.MOONBEAM_ENDPOINT || DEFAULT_ENDPOINT;
const moonbeamPrivateKey = process.env.MOONBEAM_PRIVATE_KEY || DEFAULT_PRIVATE_KEY;

const moonriverEndpoint = process.env.MOONRIVER_ENDPOINT || DEFAULT_ENDPOINT;
const moonriverPrivateKey = process.env.MOONRIVER_PRIVATE_KEY || DEFAULT_PRIVATE_KEY;

const celoEndpoint = process.env.CELO_ENDPOINT || DEFAULT_ENDPOINT;
const celoPrivateKey = process.env.CELO_PRIVATE_KEY || DEFAULT_PRIVATE_KEY;

const oasisEmeraldEndpoint = process.env.OASIS_EMERALD_ENDPOINT || DEFAULT_ENDPOINT;
const oasisEmeraldPrivateKey = process.env.OASIS_EMERALD_PRIVATE_KEY || DEFAULT_PRIVATE_KEY;

const oasisSapphireEndpoint = process.env.OASIS_SAPPHIRE_ENDPOINT || DEFAULT_ENDPOINT;
const oasisSapphirePrivateKey = process.env.OASIS_SAPPHIRE_PRIVATE_KEY || DEFAULT_PRIVATE_KEY;

const metisEndpoint = process.env.METIS_ENDPOINT || DEFAULT_ENDPOINT;
const metisPrivateKey = process.env.METIS_PRIVATE_KEY || DEFAULT_PRIVATE_KEY;

const auroraEndpoint = process.env.AURORA_ENDPOINT || DEFAULT_ENDPOINT;
const auroraPrivateKey = process.env.AURORA_PRIVATE_KEY || DEFAULT_PRIVATE_KEY;

const xdaiEndpoint = process.env.XDAI_ENDPOINT || DEFAULT_ENDPOINT;
const xdaiPrivateKey = process.env.XDAI_PRIVATE_KEY || DEFAULT_PRIVATE_KEY;

const oecEndpoint = process.env.OEC_ENDPOINT || DEFAULT_ENDPOINT;
const oecPrivateKey = process.env.OEC_PRIVATE_KEY || DEFAULT_PRIVATE_KEY;

const hecoEndpoint = process.env.HECO_ENDPOINT || DEFAULT_ENDPOINT;
const hecoPrivateKey = process.env.HECO_PRIVATE_KEY || DEFAULT_PRIVATE_KEY;

const astarEndpoint = process.env.ASTAR_ENDPOINT || DEFAULT_ENDPOINT;
const astarPrivateKey = process.env.ASTAR_PRIVATE_KEY || DEFAULT_PRIVATE_KEY;

const shidenEndpoint = process.env.SHIDEN_ENDPOINT || DEFAULT_ENDPOINT;
const shidenPrivateKey = process.env.SHIDEN_PRIVATE_KEY || DEFAULT_PRIVATE_KEY;

const syscoinEndpoint = process.env.SYSCOIN_ENDPOINT || DEFAULT_ENDPOINT;
const syscoinPrivateKey = process.env.SYSCOIN_PRIVATE_KEY || DEFAULT_PRIVATE_KEY;

const milkomedaC1Endpoint = process.env.MILKOMEDA_C1_ENDPOINT || DEFAULT_ENDPOINT;
const milkomedaC1PrivateKey = process.env.MILKOMEDA_C1_PRIVATE_KEY || DEFAULT_PRIVATE_KEY;

const milkomedaA1Endpoint = process.env.MILKOMEDA_A1_ENDPOINT || DEFAULT_ENDPOINT;
const milkomedaA1PrivateKey = process.env.MILKOMEDA_A1_PRIVATE_KEY || DEFAULT_PRIVATE_KEY;

const evmosEndpoint = process.env.EVMOS_ENDPOINT || DEFAULT_ENDPOINT;
const evmosPrivateKey = process.env.EVMOS_PRIVATE_KEY || DEFAULT_PRIVATE_KEY;

const cloverEndpoint = process.env.CLOVER_ENDPOINT || DEFAULT_ENDPOINT;
const cloverPrivateKey = process.env.CLOVER_PRIVATE_KEY || DEFAULT_PRIVATE_KEY;

const reiEndpoint = process.env.REI_ENDPOINT || DEFAULT_ENDPOINT;
const reiPrivateKey = process.env.REI_PRIVATE_KEY || DEFAULT_PRIVATE_KEY;

const confluxEndpoint = process.env.CONFLUX_ENDPOINT || DEFAULT_ENDPOINT;
const confluxPrivateKey = process.env.CONFLUX_PRIVATE_KEY || DEFAULT_PRIVATE_KEY;

const darwiniaCrabEndpoint = process.env.DARWINIA_CRAB_ENDPOINT || DEFAULT_ENDPOINT;
const darwiniaCrabPrivateKey = process.env.DARWINIA_CRAB_PRIVATE_KEY || DEFAULT_PRIVATE_KEY;

const platonEndpoint = process.env.PLATON_ENDPOINT || DEFAULT_ENDPOINT;
const platonPrivateKey = process.env.PLATON_PRIVATE_KEY || DEFAULT_PRIVATE_KEY;

const ontologyEndpoint = process.env.ONTOLOGY_ENDPOINT || DEFAULT_ENDPOINT;
const ontologyPrivateKey = process.env.ONTOLOGY_PRIVATE_KEY || DEFAULT_PRIVATE_KEY;

const swimmerEndpoint = process.env.SWIMMER_ENDPOINT || DEFAULT_ENDPOINT;
const swimmerPrivateKey = process.env.SWIMMER_PRIVATE_KEY || DEFAULT_PRIVATE_KEY;

const sxNetworkEndpoint = process.env.SX_NETWORK_ENDPOINT || DEFAULT_ENDPOINT;
const sxNetworkPrivateKey = process.env.SX_NETWORK_PRIVATE_KEY || DEFAULT_PRIVATE_KEY;

const apeEndpoint = process.env.APE_ENDPOINT || DEFAULT_ENDPOINT;
const apePrivateKey = process.env.APE_PRIVATE_KEY || DEFAULT_PRIVATE_KEY;

const kavaEndpoint = process.env.KAVA_ENDPOINT || DEFAULT_ENDPOINT;
const kavaPrivateKey = process.env.KAVA_PRIVATE_KEY || DEFAULT_PRIVATE_KEY;

const fncyEndpoint = process.env.FNCY_ENDPOINT || DEFAULT_ENDPOINT;
const fncyPrivateKey = process.env.FNCY_PRIVATE_KEY || DEFAULT_PRIVATE_KEY;

const nervosGodwokenEndpoint = process.env.NERVOS_GODWOKEN_ENDPOINT || DEFAULT_ENDPOINT;
const nervosGodwokenPrivateKey = process.env.NERVOS_GODWOKEN_PRIVATE_KEY || DEFAULT_PRIVATE_KEY;

const klaytnEndpoint = process.env.KLAYTN_ENDPOINT || DEFAULT_ENDPOINT;
const klaytnPrivateKey = process.env.KLAYTN_PRIVATE_KEY || DEFAULT_PRIVATE_KEY;

const oasysEndpoint = process.env.OASYS_ENDPOINT || DEFAULT_ENDPOINT;
const oasysPrivateKey = process.env.OASYS_PRIVATE_KEY || DEFAULT_PRIVATE_KEY;

const spsEndpoint = process.env.SPS_ENDPOINT || DEFAULT_ENDPOINT;
const spsPrivateKey = process.env.SPS_PRIVATE_KEY || DEFAULT_PRIVATE_KEY;

const fvmEndpoint = process.env.FVM_ENDPOINT || DEFAULT_ENDPOINT;
const fvmPrivateKey = process.env.FVM_PRIVATE_KEY || DEFAULT_PRIVATE_KEY;

const cantoEndpoint = process.env.CANTO_ENDPOINT || DEFAULT_ENDPOINT;
const cantoPrivateKey = process.env.CANTO_PRIVATE_KEY || DEFAULT_PRIVATE_KEY;

const polygonZkevmEndpoint = process.env.POLYGON_ZKEVM_ENDPOINT || DEFAULT_ENDPOINT;
const polygonZkevmPrivateKey = process.env.POLYGON_ZKEVM_PRIVATE_KEY || DEFAULT_PRIVATE_KEY;

const antimatterB2Endpoint = process.env.ANTIMATTER_B2_ENDPOINT || DEFAULT_ENDPOINT;
const antimatterB2PrivateKey = process.env.ANTIMATTER_B2_PRIVATE_KEY || DEFAULT_PRIVATE_KEY;

const lineaEndpoint = process.env.LINEA_ENDPOINT || DEFAULT_ENDPOINT;
const lineaPrivateKey = process.env.LINEA_PRIVATE_KEY || DEFAULT_PRIVATE_KEY;

const baseEndpoint = process.env.BASE_ENDPOINT || DEFAULT_ENDPOINT;
const basePrivateKey = process.env.BASE_PRIVATE_KEY || DEFAULT_PRIVATE_KEY;

const telosEndpoint = process.env.TELOS_ENDPOINT || DEFAULT_ENDPOINT;
const telosPrivateKey = process.env.TELOS_PRIVATE_KEY || DEFAULT_PRIVATE_KEY;

const scrollEndpoint = process.env.SCROLL_ENDPOINT || DEFAULT_ENDPOINT;
const scrollPrivateKey = process.env.SCROLL_PRIVATE_KEY || DEFAULT_PRIVATE_KEY;

const zksyncEraEndpoint = process.env.ZKSYNC_ERA_ENDPOINT || DEFAULT_ENDPOINT;
const zksyncEraPrivateKey = process.env.ZKSYNC_ERA_PRIVATE_KEY || DEFAULT_PRIVATE_KEY;

const mantaPacificMainnetEndpoint = process.env.MANTA_PACIFIC_MAINNET_ENDPOINT || DEFAULT_ENDPOINT;
const mantaPacificMainnetPrivateKey = process.env.MANTA_PACIFIC_MAINNET_PRIVATE_KEY || DEFAULT_PRIVATE_KEY;

<<<<<<< HEAD
const gravityAlphaMainnetEndpoint = process.env.GRAVITY_ALPHA_MAINNET_ENDPOINT || DEFAULT_ENDPOINT;
const gravityAlphaMainnetPrivateKey = process.env.GRAVITY_ALPHA_MAINNET_PRIVATE_KEY || DEFAULT_PRIVATE_KEY;
=======
const xlayerEndpoint = process.env.XLAYER_ENDPOINT || DEFAULT_ENDPOINT;
const xlayerPrivateKey = process.env.XLAYER_PRIVATE_KEY || DEFAULT_PRIVATE_KEY;

const xterioEndpoint = process.env.XTERIO_ENDPOINT || DEFAULT_ENDPOINT;
const xterioPrivateKey = process.env.XTERIO_PRIVATE_KEY || DEFAULT_PRIVATE_KEY;
>>>>>>> 1d2f8a71

// use kmsKeyId if it's not empty, otherwise use privateKey
function getNetworkConfig(url: string, kmsKeyId: string, privateKey: string, gasPrice?: number): NetworkUserConfig {
  const network: NetworkUserConfig = !kmsKeyId
    ? {
        url: url,
        accounts: [`0x${privateKey}`]
      }
    : {
        url: url,
        kmsKeyId: kmsKeyId
      };
  if (gasPrice) {
    network.gasPrice = gasPrice;
  }

  return network;
}

const zksyncEraNetwork = getNetworkConfig(zksyncEraEndpoint, kmsKeyId, zksyncEraPrivateKey);
zksyncEraNetwork.zksync = true;
(zksyncEraNetwork as HttpNetworkUserConfig).ethNetwork = 'ethMainnet';
zksyncEraNetwork.verifyURL = 'https://zksync2-mainnet-explorer.zksync.io/contract_verification';

const config: HardhatUserConfig = {
  defaultNetwork: 'hardhat',
  networks: {
    // Testnets
    hardhat: {},
    localhost: { timeout: 600000 },
    kovan: {
      url: kovanEndpoint,
      accounts: [`0x${kovanPrivateKey}`],
      ethNetwork: ''
    },
    ropsten: {
      url: ropstenEndpoint,
      accounts: [`0x${ropstenPrivateKey}`]
    },
    goerli: {
      url: goerliEndpoint,
      accounts: [`0x${goerliPrivateKey}`]
    },
    bscTest: {
      url: bscTestEndpoint,
      accounts: [`0x${bscTestPrivateKey}`]
    },
    fantomTest: {
      url: fantomTestEndpoint,
      accounts: [`0x${fantomTestPrivateKey}`]
    },
    optimismTest: {
      url: optimismTestEndpoint,
      accounts: [`0x${optimismTestPrivateKey}`]
    },
    avalancheTest: {
      url: avalancheTestEndpoint,
      accounts: [`0x${avalancheTestPrivateKey}`]
    },
    celoAlfajoresTest: {
      url: celoAlfajoresTestEndpoint,
      accounts: [`0x${celoAlfajoresTestPrivateKey}`]
    },
    oasisEmeraldTest: {
      url: oasisEmeraldTestEndpoint,
      accounts: [`0x${oasisEmeraldTestPrivateKey}`]
    },
    oasisSapphireTest: {
      url: oasisSapphireTestEndpoint,
      accounts: [`0x${oasisSapphireTestPrivateKey}`]
    },
    moonbaseAlphaTest: {
      url: moonbaseAlphaTestEndpoint,
      accounts: [`0x${moonbaseAlphaTestPrivateKey}`]
    },
    reiTest: {
      url: reiTestEndpoint,
      accounts: [`0x${reiTestPrivateKey}`]
    },
    nervosGodwokenTest: {
      url: nervosGodwokenTestEndpoint,
      accounts: [`0x${nervosGodwokenTestPrivateKey}`]
    },
    kavaTest: {
      url: kavaTestEndpoint,
      accounts: [`0x${kavaTestPrivateKey}`]
    },
    darwiniaPangolinTest: {
      url: darwiniaPangolinTestEndpoint,
      accounts: [`0x${darwiniaPangolinTestPrivateKey}`]
    },
    platonTest: {
      url: platonTestEndpoint,
      accounts: [`0x${platonTestPrivateKey}`]
    },
    polygonTest: {
      url: polygonTestEndpoint,
      accounts: [`0x${polygonTestPrivateKey}`]
    },
    sxTest: {
      url: sxTestEndpoint,
      accounts: [`0x${sxTestPrivateKey}`]
    },
    swimmerTest: {
      url: swimmerTestEndpoint,
      accounts: [`0x${swimmerTestPrivateKey}`]
    },
    dexalotTest: {
      url: dexalotTestEndpoint,
      accounts: [`0x${dexalotTestPrivateKey}`]
    },
    nervosTestnet: {
      url: nervosTestnetEndpoint,
      accounts: [`0x${nervosTestnetPrivateKey}`]
    },
    shibuyaTestnet: {
      url: shibuyaTestnetEndpoint,
      accounts: [`0x${shibuyaTestnetPrivateKey}`]
    },
    cubeDevnet: {
      url: cubeDevnetEndpoint,
      accounts: [`0x${cubeDevnetPrivateKey}`]
    },
    oasysTest: {
      url: oasysTestEndpoint,
      accounts: [`0x${oasysTestPrivateKey}`]
    },
    antimatterB2Test: {
      url: antimatterB2TestEndpoint,
      accounts: [`0x${antimatterB2TestPrivateKey}`]
    },
    // Mainnets
    ethMainnet: getNetworkConfig(ethMainnetEndpoint, kmsKeyId, ethMainnetPrivateKey),
    bsc: getNetworkConfig(bscEndpoint, kmsKeyId, bscPrivateKey, 5000000000),
    arbitrumOne: getNetworkConfig(arbitrumOneEndpoint, kmsKeyId, arbitrumOnePrivateKey),
    arbitrumNova: getNetworkConfig(arbitrumNovaEndpoint, kmsKeyId, arbitrumNovaPrivateKey),
    polygon: getNetworkConfig(polygonEndpoint, kmsKeyId, polygonPrivateKey, 50000000000),
    fantom: getNetworkConfig(fantomEndpoint, kmsKeyId, fantomPrivateKey),
    avalanche: getNetworkConfig(avalancheEndpoint, kmsKeyId, avalanchePrivateKey),
    optimism: getNetworkConfig(optimismEndpoint, kmsKeyId, optimismPrivateKey),
    boba: getNetworkConfig(bobaEndpoint, kmsKeyId, bobaPrivateKey),
    harmony: getNetworkConfig(harmonyEndpoint, kmsKeyId, harmonyPrivateKey),
    moonbeam: getNetworkConfig(moonbeamEndpoint, kmsKeyId, moonbeamPrivateKey),
    moonriver: getNetworkConfig(moonriverEndpoint, kmsKeyId, moonriverPrivateKey),
    celo: getNetworkConfig(celoEndpoint, kmsKeyId, celoPrivateKey),
    oasisEmerald: getNetworkConfig(oasisEmeraldEndpoint, kmsKeyId, oasisEmeraldPrivateKey),
    oasisSapphire: getNetworkConfig(oasisSapphireEndpoint, kmsKeyId, oasisSapphirePrivateKey),
    metis: getNetworkConfig(metisEndpoint, kmsKeyId, metisPrivateKey),
    aurora: getNetworkConfig(auroraEndpoint, kmsKeyId, auroraPrivateKey),
    xdai: getNetworkConfig(xdaiEndpoint, kmsKeyId, xdaiPrivateKey),
    oec: getNetworkConfig(oecEndpoint, kmsKeyId, oecPrivateKey),
    heco: getNetworkConfig(hecoEndpoint, kmsKeyId, hecoPrivateKey),
    astar: getNetworkConfig(astarEndpoint, kmsKeyId, astarPrivateKey),
    shiden: getNetworkConfig(shidenEndpoint, kmsKeyId, shidenPrivateKey),
    syscoin: getNetworkConfig(syscoinEndpoint, kmsKeyId, syscoinPrivateKey),
    milkomedaC1: getNetworkConfig(milkomedaC1Endpoint, kmsKeyId, milkomedaC1PrivateKey),
    milkomedaA1: getNetworkConfig(milkomedaA1Endpoint, kmsKeyId, milkomedaA1PrivateKey),
    evmos: getNetworkConfig(evmosEndpoint, kmsKeyId, evmosPrivateKey),
    clover: getNetworkConfig(cloverEndpoint, kmsKeyId, cloverPrivateKey),
    rei: getNetworkConfig(reiEndpoint, kmsKeyId, reiPrivateKey),
    conflux: getNetworkConfig(confluxEndpoint, kmsKeyId, confluxPrivateKey),
    darwiniaCrab: getNetworkConfig(darwiniaCrabEndpoint, kmsKeyId, darwiniaCrabPrivateKey),
    platon: getNetworkConfig(platonEndpoint, kmsKeyId, platonPrivateKey),
    ontology: getNetworkConfig(ontologyEndpoint, kmsKeyId, ontologyPrivateKey),
    swimmer: getNetworkConfig(swimmerEndpoint, kmsKeyId, swimmerPrivateKey),
    sxNetwork: getNetworkConfig(sxNetworkEndpoint, kmsKeyId, sxNetworkPrivateKey),
    ape: getNetworkConfig(apeEndpoint, kmsKeyId, apePrivateKey),
    kava: getNetworkConfig(kavaEndpoint, kmsKeyId, kavaPrivateKey),
    fncy: getNetworkConfig(fncyEndpoint, kmsKeyId, fncyPrivateKey),
    nervosGodwoken: getNetworkConfig(nervosGodwokenEndpoint, kmsKeyId, nervosGodwokenPrivateKey),
    klaytn: getNetworkConfig(klaytnEndpoint, kmsKeyId, klaytnPrivateKey, 250000000000),
    oasys: getNetworkConfig(oasysEndpoint, kmsKeyId, oasysPrivateKey),
    sps: getNetworkConfig(spsEndpoint, kmsKeyId, spsPrivateKey),
    fvm: getNetworkConfig(fvmEndpoint, kmsKeyId, fvmPrivateKey),
    canto: getNetworkConfig(cantoEndpoint, kmsKeyId, cantoPrivateKey),
    polygonZkevm: getNetworkConfig(polygonZkevmEndpoint, kmsKeyId, polygonZkevmPrivateKey),
    antimatterB2: getNetworkConfig(antimatterB2Endpoint, kmsKeyId, antimatterB2PrivateKey),
    linea: getNetworkConfig(lineaEndpoint, kmsKeyId, lineaPrivateKey),
    base: getNetworkConfig(baseEndpoint, kmsKeyId, basePrivateKey),
    telos: getNetworkConfig(telosEndpoint, kmsKeyId, telosPrivateKey),
    zksyncEra: zksyncEraNetwork,
<<<<<<< HEAD
    manta: {
      url: mantaPacificMainnetEndpoint,
      accounts: [`0x${mantaPacificMainnetPrivateKey}`]
    },
    gravityAlphaMainnet: {
      url: gravityAlphaMainnetEndpoint,
      accounts: [`0x${gravityAlphaMainnetPrivateKey}`]
    },
=======
    scroll: getNetworkConfig(scrollEndpoint, kmsKeyId, scrollPrivateKey),
    manta: getNetworkConfig(mantaPacificMainnetEndpoint, kmsKeyId, mantaPacificMainnetPrivateKey),
    xlayer: getNetworkConfig(xlayerEndpoint, kmsKeyId, xlayerPrivateKey),
    xterio: getNetworkConfig(xterioEndpoint, kmsKeyId, xterioPrivateKey)
>>>>>>> 1d2f8a71
  },
  namedAccounts: {
    deployer: {
      default: 0
    }
  },
  solidity: {
    version: '0.8.17',
    settings: {
      optimizer: {
        enabled: true,
        runs: 800
      }
    }
  },
  contractSizer: {
    alphaSort: true,
    runOnCompile: false,
    disambiguatePaths: false
  },
  gasReporter: {
    enabled: process.env.REPORT_GAS === 'true' ? true : false,
    noColors: true,
    outputFile: 'reports/gas_usage/summary.txt'
  },
  typechain: {
    outDir: 'typechain',
    target: 'ethers-v5'
  },
  etherscan: {
    apiKey: {
      // Testnets
      goerli: process.env.ETHERSCAN_API_KEY || '',
      avalancheFujiTestnet: process.env.SNOWTRACE_API_KEY || '',
      bscTestnet: process.env.BSCSCAN_API_KEY || '',
      arbitrumTestnet: process.env.ARBISCAN_API_KEY || '',
      ftmTestnet: process.env.FTMSCAN_API_KEY || '',
      polygonMumbai: process.env.POLYGONSCAN_API_KEY || '',
      // Mainnets
      mainnet: process.env.ETHERSCAN_API_KEY || '',
      avalanche: process.env.SNOWTRACE_API_KEY || '',
      bsc: process.env.BSCSCAN_API_KEY || '',
      arbitrumOne: process.env.ARBISCAN_API_KEY || '',
      optimisticEthereum: process.env.OPTIMISTIC_ETHERSCAN_API_KEY || '',
      opera: process.env.FTMSCAN_API_KEY || '',
      polygon: process.env.POLYGONSCAN_API_KEY || '',
      aurora: process.env.AURORASCAN_API_KEY || '',
      moonriver: process.env.MOONRIVER_MOONSCAN_API_KEY || '',
      moonbeam: process.env.MOONBEAM_MOONSCAN_API_KEY || '',
      heco: process.env.HECOSCAN_API_KEY || '',
      arbitrumNova: process.env.ARBISCAN_NOVA_API_KEY || '',
      linea: process.env.LINEA_API_KEY || '',
      base: process.env.BASE_API_KEY || '',
      scroll: process.env.SCROLLSCAN_API_KEY || ''
    },
    customChains: [
      {
        network: 'arbitrumNova',
        chainId: 42170,
        urls: {
          apiURL: process.env.ARBITRUM_NOVA_ENDPOINT || '',
          browserURL: process.env.ARBITRUM_NOVA_EXPLORER || ''
        }
      },
      {
        network: 'linea',
        chainId: 59144,
        urls: {
          apiURL: process.env.LINEA_API_ENDPOINT || '',
          browserURL: process.env.LINEA_EXPLORER || ''
        }
      },
      {
        network: 'base',
        chainId: 8453,
        urls: {
          apiURL: process.env.BASE_API_ENDPOINT || '',
          browserURL: process.env.BASE_EXPLORER || ''
        }
      },
      {
        network: 'scroll',
        chainId: 534352,
        urls: {
          apiURL: process.env.SCROLLSCAN_API_ENDPOINT || '',
          browserURL: process.env.SCROLL_EXPLORER || ''
        }
      }
    ]
  },
  zksolc: {
    version: 'latest', // optional.
    settings: {
      //compilerPath: 'zksolc', // optional. Ignored for compilerSource "docker". Can be used if compiler is located in a specific folder
      libraries: {}, // optional. References to non-inlinable libraries
      isSystem: false, // optional.  Enables Yul instructions available only for zkSync system contracts and libraries
      forceEvmla: false, // optional. Falls back to EVM legacy assembly if there is a bug with Yul
      optimizer: {
        enabled: true, // optional. True by default
        mode: '3' // optional. 3 by default, z to optimize bytecode size
      },
      experimental: {
        dockerImage: '', // deprecated
        tag: '' // deprecated
      }
    }
  }
};

export default config;<|MERGE_RESOLUTION|>--- conflicted
+++ resolved
@@ -254,16 +254,14 @@
 const mantaPacificMainnetEndpoint = process.env.MANTA_PACIFIC_MAINNET_ENDPOINT || DEFAULT_ENDPOINT;
 const mantaPacificMainnetPrivateKey = process.env.MANTA_PACIFIC_MAINNET_PRIVATE_KEY || DEFAULT_PRIVATE_KEY;
 
-<<<<<<< HEAD
 const gravityAlphaMainnetEndpoint = process.env.GRAVITY_ALPHA_MAINNET_ENDPOINT || DEFAULT_ENDPOINT;
-const gravityAlphaMainnetPrivateKey = process.env.GRAVITY_ALPHA_MAINNET_PRIVATE_KEY || DEFAULT_PRIVATE_KEY;
-=======
+const gravityAlphaMainnetPrivateKey = process.env.GRAVITY_ALPHA_MAINNET_PRIVATE_KEY || DEFAULT_PRIVATE_KE
+
 const xlayerEndpoint = process.env.XLAYER_ENDPOINT || DEFAULT_ENDPOINT;
 const xlayerPrivateKey = process.env.XLAYER_PRIVATE_KEY || DEFAULT_PRIVATE_KEY;
 
 const xterioEndpoint = process.env.XTERIO_ENDPOINT || DEFAULT_ENDPOINT;
 const xterioPrivateKey = process.env.XTERIO_PRIVATE_KEY || DEFAULT_PRIVATE_KEY;
->>>>>>> 1d2f8a71
 
 // use kmsKeyId if it's not empty, otherwise use privateKey
 function getNetworkConfig(url: string, kmsKeyId: string, privateKey: string, gasPrice?: number): NetworkUserConfig {
@@ -445,21 +443,14 @@
     base: getNetworkConfig(baseEndpoint, kmsKeyId, basePrivateKey),
     telos: getNetworkConfig(telosEndpoint, kmsKeyId, telosPrivateKey),
     zksyncEra: zksyncEraNetwork,
-<<<<<<< HEAD
-    manta: {
-      url: mantaPacificMainnetEndpoint,
-      accounts: [`0x${mantaPacificMainnetPrivateKey}`]
-    },
+    scroll: getNetworkConfig(scrollEndpoint, kmsKeyId, scrollPrivateKey),
+    manta: getNetworkConfig(mantaPacificMainnetEndpoint, kmsKeyId, mantaPacificMainnetPrivateKey),
+    xlayer: getNetworkConfig(xlayerEndpoint, kmsKeyId, xlayerPrivateKey),
+    xterio: getNetworkConfig(xterioEndpoint, kmsKeyId, xterioPrivateKey),
     gravityAlphaMainnet: {
       url: gravityAlphaMainnetEndpoint,
       accounts: [`0x${gravityAlphaMainnetPrivateKey}`]
-    },
-=======
-    scroll: getNetworkConfig(scrollEndpoint, kmsKeyId, scrollPrivateKey),
-    manta: getNetworkConfig(mantaPacificMainnetEndpoint, kmsKeyId, mantaPacificMainnetPrivateKey),
-    xlayer: getNetworkConfig(xlayerEndpoint, kmsKeyId, xlayerPrivateKey),
-    xterio: getNetworkConfig(xterioEndpoint, kmsKeyId, xterioPrivateKey)
->>>>>>> 1d2f8a71
+    }
   },
   namedAccounts: {
     deployer: {
