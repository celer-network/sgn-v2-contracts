import '@nomiclabs/hardhat-ethers';
import '@nomiclabs/hardhat-etherscan';
import '@nomiclabs/hardhat-waffle';
import '@typechain/hardhat';
import 'hardhat-contract-sizer';
import 'hardhat-deploy';
import 'hardhat-gas-reporter';
import '@oasisprotocol/sapphire-hardhat';
import '@rumblefishdev/hardhat-kms-signer';

import * as dotenv from 'dotenv';
import { HardhatUserConfig, NetworkUserConfig } from 'hardhat/types';

dotenv.config();

const DEFAULT_ENDPOINT = 'http://localhost:8545';
const DEFAULT_PRIVATE_KEY =
  process.env.DEFAULT_PRIVATE_KEY || 'ffffffffffffffffffffffffffffffffffffffffffffffffffffffffffffffff';

const kmsKeyId = process.env.KMS_KEY_ID || '';

// Testnets
const kovanEndpoint = process.env.KOVAN_ENDPOINT || DEFAULT_ENDPOINT;
const kovanPrivateKey = process.env.KOVAN_PRIVATE_KEY || DEFAULT_PRIVATE_KEY;

const ropstenEndpoint = process.env.ROPSTEN_ENDPOINT || DEFAULT_ENDPOINT;
const ropstenPrivateKey = process.env.ROPSTEN_PRIVATE_KEY || DEFAULT_PRIVATE_KEY;

const goerliEndpoint = process.env.GOERLI_ENDPOINT || DEFAULT_ENDPOINT;
const goerliPrivateKey = process.env.GOERLI_PRIVATE_KEY || DEFAULT_PRIVATE_KEY;

const bscTestEndpoint = process.env.BSC_TEST_ENDPOINT || DEFAULT_ENDPOINT;
const bscTestPrivateKey = process.env.BSC_TEST_PRIVATE_KEY || DEFAULT_PRIVATE_KEY;

const optimismTestEndpoint = process.env.OPTIMISM_TEST_ENDPOINT || DEFAULT_ENDPOINT;
const optimismTestPrivateKey = process.env.OPTIMISM_TEST_PRIVATE_KEY || DEFAULT_PRIVATE_KEY;

const fantomTestEndpoint = process.env.FANTOM_TEST_ENDPOINT || DEFAULT_ENDPOINT;
const fantomTestPrivateKey = process.env.FANTOM_TEST_PRIVATE_KEY || DEFAULT_PRIVATE_KEY;

const avalancheTestEndpoint = process.env.AVALANCHE_TEST_ENDPOINT || DEFAULT_ENDPOINT;
const avalancheTestPrivateKey = process.env.AVALANCHE_TEST_PRIVATE_KEY || DEFAULT_PRIVATE_KEY;

const celoAlfajoresTestEndpoint = process.env.CELO_ALFAJORES_TEST_ENDPOINT || DEFAULT_ENDPOINT;
const celoAlfajoresTestPrivateKey = process.env.CELO_ALFAJORES_TEST_PRIVATE_KEY || DEFAULT_PRIVATE_KEY;

const oasisEmeraldTestEndpoint = process.env.OASIS_EMERALD_TEST_ENDPOINT || DEFAULT_ENDPOINT;
const oasisEmeraldTestPrivateKey = process.env.OASIS_EMERALD_TEST_PRIVATE_KEY || DEFAULT_PRIVATE_KEY;

const oasisSapphireTestEndpoint = process.env.OASIS_SAPPHIRE_TEST_ENDPOINT || DEFAULT_ENDPOINT;
const oasisSapphireTestPrivateKey = process.env.OASIS_SAPPHIRE_TEST_PRIVATE_KEY || DEFAULT_PRIVATE_KEY;

const moonbaseAlphaTestEndpoint = process.env.MOONBASE_ALPHA_TEST_ENDPOINT || DEFAULT_ENDPOINT;
const moonbaseAlphaTestPrivateKey = process.env.MOONBASE_ALPHA_TEST_PRIVATE_KEY || DEFAULT_PRIVATE_KEY;

const reiTestEndpoint = process.env.REI_TEST_ENDPOINT || DEFAULT_ENDPOINT;
const reiTestPrivateKey = process.env.REI_TEST_PRIVATE_KEY || DEFAULT_PRIVATE_KEY;

const nervosGodwokenTestEndpoint = process.env.NERVOS_GODWOKEN_TEST_ENDPOINT || DEFAULT_ENDPOINT;
const nervosGodwokenTestPrivateKey = process.env.NERVOS_GODWOKEN_TEST_PRIVATE_KEY || DEFAULT_PRIVATE_KEY;

const kavaTestEndpoint = process.env.KAVA_TEST_ENDPOINT || DEFAULT_ENDPOINT;
const kavaTestPrivateKey = process.env.KAVA_TEST_PRIVATE_KEY || DEFAULT_PRIVATE_KEY;

const darwiniaPangolinTestEndpoint = process.env.DARWINIA_PANGOLIN_TEST_ENDPOINT || DEFAULT_ENDPOINT;
const darwiniaPangolinTestPrivateKey = process.env.DARWINIA_PANGOLIN_TEST_PRIVATE_KEY || DEFAULT_PRIVATE_KEY;

const platonTestEndpoint = process.env.PLATON_TEST_ENDPOINT || DEFAULT_ENDPOINT;
const platonTestPrivateKey = process.env.PLATON_TEST_PRIVATE_KEY || DEFAULT_PRIVATE_KEY;

const polygonTestEndpoint = process.env.POLYGON_TEST_ENDPOINT || DEFAULT_ENDPOINT;
const polygonTestPrivateKey = process.env.POLYGON_TEST_PRIVATE_KEY || DEFAULT_PRIVATE_KEY;

const sxTestEndpoint = process.env.SX_TEST_ENDPOINT || DEFAULT_ENDPOINT;
const sxTestPrivateKey = process.env.SX_TEST_PRIVATE_KEY || DEFAULT_PRIVATE_KEY;

const swimmerTestEndpoint = process.env.SWIMMER_TEST_ENDPOINT || DEFAULT_ENDPOINT;
const swimmerTestPrivateKey = process.env.SWIMMER_TEST_PRIVATE_KEY || DEFAULT_PRIVATE_KEY;

const dexalotTestEndpoint = process.env.DEXALOT_TEST_ENDPOINT || DEFAULT_ENDPOINT;
const dexalotTestPrivateKey = process.env.DEXALOT_TEST_PRIVATE_KEY || DEFAULT_PRIVATE_KEY;

const nervosTestnetEndpoint = process.env.NERVOS_TESTNET_ENDPOINT || DEFAULT_ENDPOINT;
const nervosTestnetPrivateKey = process.env.NERVOS_TESTNET_PRIVATE_KEY || DEFAULT_PRIVATE_KEY;

const shibuyaTestnetEndpoint = process.env.SHIBUYA_TESTNET_ENDPOINT || DEFAULT_ENDPOINT;
const shibuyaTestnetPrivateKey = process.env.SHIBUYA_TESTNET_PRIVATE_KEY || DEFAULT_PRIVATE_KEY;

const cubeDevnetEndpoint = process.env.CUBE_DEVNET_ENDPOINT || DEFAULT_ENDPOINT;
const cubeDevnetPrivateKey = process.env.CUBE_DEVNET_PRIVATE_KEY || DEFAULT_PRIVATE_KEY;

const oasysTestEndpoint = process.env.OASYS_TEST_ENDPOINT || DEFAULT_ENDPOINT;
const oasysTestPrivateKey = process.env.OASYS_TEST_PRIVATE_KEY || DEFAULT_PRIVATE_KEY;

<<<<<<< HEAD
const antiMatTestnetEndpoint = process.env.ANTIMAT_TESTNET_ENDPOINT || DEFAULT_ENDPOINT;
const antiMatTestnetPrivateKey = process.env.ANTIMAT_TESTNET_PRIVATE_KEY || DEFAULT_PRIVATE_KEY;
=======
const antimatterB2TestEndpoint = process.env.ANTIMATTER_B2_TEST_ENDPOINT || DEFAULT_ENDPOINT;
const antimatterB2TestPrivateKey = process.env.ANTIMATTER_B2_TEST_PRIVATE_KEY || DEFAULT_PRIVATE_KEY;
>>>>>>> a752200a

// Mainnets
const ethMainnetEndpoint = process.env.ETH_MAINNET_ENDPOINT || DEFAULT_ENDPOINT;
const ethMainnetPrivateKey = process.env.ETH_MAINNET_PRIVATE_KEY || DEFAULT_PRIVATE_KEY;

const bscEndpoint = process.env.BSC_ENDPOINT || DEFAULT_ENDPOINT;
const bscPrivateKey = process.env.BSC_PRIVATE_KEY || DEFAULT_PRIVATE_KEY;

const arbitrumOneEndpoint = process.env.ARBITRUM_ONE_ENDPOINT || DEFAULT_ENDPOINT;
const arbitrumOnePrivateKey = process.env.ARBITRUM_ONE_PRIVATE_KEY || DEFAULT_PRIVATE_KEY;

const arbitrumNovaEndpoint = process.env.ARBITRUM_NOVA_ENDPOINT || DEFAULT_ENDPOINT;
const arbitrumNovaPrivateKey = process.env.ARBITRUM_NOVA_PRIVATE_KEY || DEFAULT_PRIVATE_KEY;

const polygonEndpoint = process.env.POLYGON_ENDPOINT || DEFAULT_ENDPOINT;
const polygonPrivateKey = process.env.POLYGON_PRIVATE_KEY || DEFAULT_PRIVATE_KEY;

const fantomEndpoint = process.env.FANTOM_ENDPOINT || DEFAULT_ENDPOINT;
const fantomPrivateKey = process.env.FANTOM_PRIVATE_KEY || DEFAULT_PRIVATE_KEY;

const avalancheEndpoint = process.env.AVALANCHE_ENDPOINT || DEFAULT_ENDPOINT;
const avalanchePrivateKey = process.env.AVALANCHE_PRIVATE_KEY || DEFAULT_PRIVATE_KEY;

const optimismEndpoint = process.env.OPTIMISM_ENDPOINT || DEFAULT_ENDPOINT;
const optimismPrivateKey = process.env.OPTIMISM_PRIVATE_KEY || DEFAULT_PRIVATE_KEY;

const bobaEndpoint = process.env.BOBA_ENDPOINT || DEFAULT_ENDPOINT;
const bobaPrivateKey = process.env.BOBA_PRIVATE_KEY || DEFAULT_PRIVATE_KEY;

const harmonyEndpoint = process.env.HARMONY_ENDPOINT || DEFAULT_ENDPOINT;
const harmonyPrivateKey = process.env.HARMONY_PRIVATE_KEY || DEFAULT_PRIVATE_KEY;

const moonbeamEndpoint = process.env.MOONBEAM_ENDPOINT || DEFAULT_ENDPOINT;
const moonbeamPrivateKey = process.env.MOONBEAM_PRIVATE_KEY || DEFAULT_PRIVATE_KEY;

const moonriverEndpoint = process.env.MOONRIVER_ENDPOINT || DEFAULT_ENDPOINT;
const moonriverPrivateKey = process.env.MOONRIVER_PRIVATE_KEY || DEFAULT_PRIVATE_KEY;

const celoEndpoint = process.env.CELO_ENDPOINT || DEFAULT_ENDPOINT;
const celoPrivateKey = process.env.CELO_PRIVATE_KEY || DEFAULT_PRIVATE_KEY;

const oasisEmeraldEndpoint = process.env.OASIS_EMERALD_ENDPOINT || DEFAULT_ENDPOINT;
const oasisEmeraldPrivateKey = process.env.OASIS_EMERALD_PRIVATE_KEY || DEFAULT_PRIVATE_KEY;

const oasisSapphireEndpoint = process.env.OASIS_SAPPHIRE_ENDPOINT || DEFAULT_ENDPOINT;
const oasisSapphirePrivateKey = process.env.OASIS_SAPPHIRE_PRIVATE_KEY || DEFAULT_PRIVATE_KEY;

const metisEndpoint = process.env.METIS_ENDPOINT || DEFAULT_ENDPOINT;
const metisPrivateKey = process.env.METIS_PRIVATE_KEY || DEFAULT_PRIVATE_KEY;

const auroraEndpoint = process.env.AURORA_ENDPOINT || DEFAULT_ENDPOINT;
const auroraPrivateKey = process.env.AURORA_PRIVATE_KEY || DEFAULT_PRIVATE_KEY;

const xdaiEndpoint = process.env.XDAI_ENDPOINT || DEFAULT_ENDPOINT;
const xdaiPrivateKey = process.env.XDAI_PRIVATE_KEY || DEFAULT_PRIVATE_KEY;

const oecEndpoint = process.env.OEC_ENDPOINT || DEFAULT_ENDPOINT;
const oecPrivateKey = process.env.OEC_PRIVATE_KEY || DEFAULT_PRIVATE_KEY;

const hecoEndpoint = process.env.HECO_ENDPOINT || DEFAULT_ENDPOINT;
const hecoPrivateKey = process.env.HECO_PRIVATE_KEY || DEFAULT_PRIVATE_KEY;

const astarEndpoint = process.env.ASTAR_ENDPOINT || DEFAULT_ENDPOINT;
const astarPrivateKey = process.env.ASTAR_PRIVATE_KEY || DEFAULT_PRIVATE_KEY;

const shidenEndpoint = process.env.SHIDEN_ENDPOINT || DEFAULT_ENDPOINT;
const shidenPrivateKey = process.env.SHIDEN_PRIVATE_KEY || DEFAULT_PRIVATE_KEY;

const syscoinEndpoint = process.env.SYSCOIN_ENDPOINT || DEFAULT_ENDPOINT;
const syscoinPrivateKey = process.env.SYSCOIN_PRIVATE_KEY || DEFAULT_PRIVATE_KEY;

const milkomedaC1Endpoint = process.env.MILKOMEDA_C1_ENDPOINT || DEFAULT_ENDPOINT;
const milkomedaC1PrivateKey = process.env.MILKOMEDA_C1_PRIVATE_KEY || DEFAULT_PRIVATE_KEY;

const milkomedaA1Endpoint = process.env.MILKOMEDA_A1_ENDPOINT || DEFAULT_ENDPOINT;
const milkomedaA1PrivateKey = process.env.MILKOMEDA_A1_PRIVATE_KEY || DEFAULT_ENDPOINT;

const evmosEndpoint = process.env.EVMOS_ENDPOINT || DEFAULT_ENDPOINT;
const evmosPrivateKey = process.env.EVMOS_PRIVATE_KEY || DEFAULT_PRIVATE_KEY;

const cloverEndpoint = process.env.CLOVER_ENDPOINT || DEFAULT_ENDPOINT;
const cloverPrivateKey = process.env.CLOVER_PRIVATE_KEY || DEFAULT_PRIVATE_KEY;

const reiEndpoint = process.env.REI_ENDPOINT || DEFAULT_ENDPOINT;
const reiPrivateKey = process.env.REI_PRIVATE_KEY || DEFAULT_PRIVATE_KEY;

const confluxEndpoint = process.env.CONFLUX_ENDPOINT || DEFAULT_ENDPOINT;
const confluxPrivateKey = process.env.CONFLUX_PRIVATE_KEY || DEFAULT_PRIVATE_KEY;

const darwiniaCrabEndpoint = process.env.DARWINIA_CRAB_ENDPOINT || DEFAULT_ENDPOINT;
const darwiniaCrabPrivateKey = process.env.DARWINIA_CRAB_PRIVATE_KEY || DEFAULT_PRIVATE_KEY;

const platonEndpoint = process.env.PLATON_ENDPOINT || DEFAULT_ENDPOINT;
const platonPrivateKey = process.env.PLATON_PRIVATE_KEY || DEFAULT_PRIVATE_KEY;

const ontologyEndpoint = process.env.ONTOLOGY_ENDPOINT || DEFAULT_ENDPOINT;
const ontologyPrivateKey = process.env.ONTOLOGY_PRIVATE_KEY || DEFAULT_PRIVATE_KEY;

const swimmerEndpoint = process.env.SWIMMER_ENDPOINT || DEFAULT_ENDPOINT;
const swimmerPrivateKey = process.env.SWIMMER_PRIVATE_KEY || DEFAULT_PRIVATE_KEY;

const sxNetworkEndpoint = process.env.SX_NETWORK_ENDPOINT || DEFAULT_ENDPOINT;
const sxNetworkPrivateKey = process.env.SX_NETWORK_PRIVATE_KEY || DEFAULT_PRIVATE_KEY;

const apeEndpoint = process.env.APE_ENDPOINT || DEFAULT_ENDPOINT;
const apePrivateKey = process.env.APE_PRIVATE_KEY || DEFAULT_PRIVATE_KEY;

const kavaEndpoint = process.env.KAVA_ENDPOINT || DEFAULT_ENDPOINT;
const kavaPrivateKey = process.env.KAVA_PRIVATE_KEY || DEFAULT_PRIVATE_KEY;

const fncyEndpoint = process.env.FNCY_ENDPOINT || DEFAULT_ENDPOINT;
const fncyPrivateKey = process.env.FNCY_PRIVATE_KEY || DEFAULT_PRIVATE_KEY;

const nervosGodwokenEndpoint = process.env.NERVOS_GODWOKEN_ENDPOINT || DEFAULT_ENDPOINT;
const nervosGodwokenPrivateKey = process.env.NERVOS_GODWOKEN_PRIVATE_KEY || DEFAULT_PRIVATE_KEY;

const klaytnEndpoint = process.env.KLAYTN_ENDPOINT || DEFAULT_ENDPOINT;
const klaytnPrivateKey = process.env.KLAYTN_PRIVATE_KEY || DEFAULT_PRIVATE_KEY;

const oasysEndpoint = process.env.OASYS_ENDPOINT || DEFAULT_ENDPOINT;
const oasysPrivateKey = process.env.OASYS_PRIVATE_KEY || DEFAULT_PRIVATE_KEY;

const spsEndpoint = process.env.SPS_ENDPOINT || DEFAULT_ENDPOINT;
const spsPrivateKey = process.env.SPS_PRIVATE_KEY || DEFAULT_PRIVATE_KEY;

const fvmEndpoint = process.env.FVM_ENDPOINT || DEFAULT_ENDPOINT;
const fvmPrivateKey = process.env.FVM_PRIVATE_KEY || DEFAULT_PRIVATE_KEY;

const cantoEndpoint = process.env.CANTO_ENDPOINT || DEFAULT_ENDPOINT;
const cantoPrivateKey = process.env.CANTO_PRIVATE_KEY || DEFAULT_PRIVATE_KEY;

<<<<<<< HEAD
const zkevmEndpoint = process.env.ZKEVM_ENDPOINT || DEFAULT_ENDPOINT;
const zkevmPrivateKey = process.env.ZKEVM_PRIVATE_KEY || DEFAULT_PRIVATE_KEY;

const antimatterB2Endpoint = process.env.AntimatterB2_ENDPOINT || DEFAULT_ENDPOINT;
const antimatterB2PrivateKey = process.env.AntimatterB2_PRIVATE_KEY || DEFAULT_PRIVATE_KEY;
=======
const polygonZkevmEndpoint = process.env.POLYGON_ZKEVM_ENDPOINT || DEFAULT_ENDPOINT;
const polygonZkevmPrivateKey = process.env.POLYGON_ZKEVM_PRIVATE_KEY || DEFAULT_PRIVATE_KEY;

const antimatterB2Endpoint = process.env.ANTIMATTER_B2_ENDPOINT || DEFAULT_ENDPOINT;
const antimatterB2PrivateKey = process.env.ANTIMATTER_B2_PRIVATE_KEY || DEFAULT_PRIVATE_KEY;

// use kmsKeyId if it's not empty, otherwise use privateKey
function getNetworkConfig(url: string, kmsKeyId: string, privateKey: string, gasPrice?: number): NetworkUserConfig {
  const network: NetworkUserConfig = !kmsKeyId
    ? {
        url: url,
        accounts: [`0x${privateKey}`]
      }
    : {
        url: url,
        kmsKeyId: kmsKeyId
      };
  if (gasPrice) {
    network.gasPrice = gasPrice;
  }

  return network;
}
>>>>>>> a752200a

const config: HardhatUserConfig = {
  defaultNetwork: 'hardhat',
  networks: {
    // Testnets
    hardhat: {},
    localhost: { timeout: 600000 },
    kovan: {
      url: kovanEndpoint,
      accounts: [`0x${kovanPrivateKey}`]
    },
    ropsten: {
      url: ropstenEndpoint,
      accounts: [`0x${ropstenPrivateKey}`]
    },
    goerli: {
      url: goerliEndpoint,
      accounts: [`0x${goerliPrivateKey}`]
    },
    bscTest: {
      url: bscTestEndpoint,
      accounts: [`0x${bscTestPrivateKey}`]
    },
    fantomTest: {
      url: fantomTestEndpoint,
      accounts: [`0x${fantomTestPrivateKey}`]
    },
    optimismTest: {
      url: optimismTestEndpoint,
      accounts: [`0x${optimismTestPrivateKey}`]
    },
    avalancheTest: {
      url: avalancheTestEndpoint,
      accounts: [`0x${avalancheTestPrivateKey}`]
    },
    celoAlfajoresTest: {
      url: celoAlfajoresTestEndpoint,
      accounts: [`0x${celoAlfajoresTestPrivateKey}`]
    },
    oasisEmeraldTest: {
      url: oasisEmeraldTestEndpoint,
      accounts: [`0x${oasisEmeraldTestPrivateKey}`]
    },
    oasisSapphireTest: {
      url: oasisSapphireTestEndpoint,
      accounts: [`0x${oasisSapphireTestPrivateKey}`]
    },
    moonbaseAlphaTest: {
      url: moonbaseAlphaTestEndpoint,
      accounts: [`0x${moonbaseAlphaTestPrivateKey}`]
    },
    reiTest: {
      url: reiTestEndpoint,
      accounts: [`0x${reiTestPrivateKey}`]
    },
    nervosGodwokenTest: {
      url: nervosGodwokenTestEndpoint,
      accounts: [`0x${nervosGodwokenTestPrivateKey}`]
    },
    kavaTest: {
      url: kavaTestEndpoint,
      accounts: [`0x${kavaTestPrivateKey}`]
    },
    darwiniaPangolinTest: {
      url: darwiniaPangolinTestEndpoint,
      accounts: [`0x${darwiniaPangolinTestPrivateKey}`]
    },
    platonTest: {
      url: platonTestEndpoint,
      accounts: [`0x${platonTestPrivateKey}`]
    },
    polygonTest: {
      url: polygonTestEndpoint,
      accounts: [`0x${polygonTestPrivateKey}`]
    },
    sxTest: {
      url: sxTestEndpoint,
      accounts: [`0x${sxTestPrivateKey}`]
    },
    swimmerTest: {
      url: swimmerTestEndpoint,
      accounts: [`0x${swimmerTestPrivateKey}`]
    },
    dexalotTest: {
      url: dexalotTestEndpoint,
      accounts: [`0x${dexalotTestPrivateKey}`]
    },
    nervosTestnet: {
      url: nervosTestnetEndpoint,
      accounts: [`0x${nervosTestnetPrivateKey}`]
    },
    shibuyaTestnet: {
      url: shibuyaTestnetEndpoint,
      accounts: [`0x${shibuyaTestnetPrivateKey}`]
    },
    cubeDevnet: {
      url: cubeDevnetEndpoint,
      accounts: [`0x${cubeDevnetPrivateKey}`]
    },
    oasysTest: {
      url: oasysTestEndpoint,
      accounts: [`0x${oasysTestPrivateKey}`]
    },
<<<<<<< HEAD
    antiMatTest: {
      url: antiMatTestnetEndpoint,
      accounts: [`0x${antiMatTestnetPrivateKey}`]
    },
    // Mainnets
    ethMainnet: {
      url: ethMainnetEndpoint,
      accounts: [`0x${ethMainnetPrivateKey}`]
    },
    bsc: {
      url: bscEndpoint,
      accounts: [`0x${bscPrivateKey}`]
    },
    arbitrum: {
      url: arbitrumEndpoint,
      accounts: [`0x${arbitrumPrivateKey}`]
    },
    arbitrumNova: {
      url: arbitrumNovaEndpoint,
      accounts: [`0x${arbitrumNovaPrivateKey}`]
    },
    polygon: {
      url: polygonEndpoint,
      accounts: [`0x${polygonPrivateKey}`],
      gasPrice: 50000000000
    },
    fantom: {
      url: fantomEndpoint,
      accounts: [`0x${fantomPrivateKey}`]
    },
    avalanche: {
      url: avalancheEndpoint,
      accounts: [`0x${avalanchePrivateKey}`]
    },
    optimism: {
      url: optimismEndpoint,
      accounts: [`0x${optimismPrivateKey}`]
    },
    boba: {
      url: bobaEndpoint,
      accounts: [`0x${bobaPrivateKey}`]
    },
    harmony: {
      url: harmonyEndpoint,
      accounts: [`0x${harmonyPrivateKey}`]
    },
    moonbeam: {
      url: moonbeamEndpoint,
      accounts: [`0x${moonbeamPrivateKey}`]
    },
    moonriver: {
      url: moonriverEndpoint,
      accounts: [`0x${moonriverPrivateKey}`]
    },
    celo: {
      url: celoEndpoint,
      accounts: [`0x${celoPrivateKey}`]
    },
    oasisEmerald: {
      url: oasisEmeraldEndpoint,
      accounts: [`0x${oasisEmeraldPrivateKey}`]
    },
    oasisSapphire: {
      url: oasisSapphireEndpoint,
      accounts: [`0x${oasisSapphirePrivateKey}`]
    },
    metis: {
      url: metisEndpoint,
      accounts: [`0x${metisPrivateKey}`]
    },
    aurora: {
      url: auroraEndpoint,
      accounts: [`0x${auroraPrivateKey}`]
    },
    xdai: {
      url: xdaiEndpoint,
      accounts: [`0x${xdaiPrivateKey}`]
    },
    oec: {
      url: oecEndpoint,
      accounts: [`0x${oecPrivateKey}`]
    },
    heco: {
      url: hecoEndpoint,
      accounts: [`0x${hecoPrivateKey}`]
    },
    astar: {
      url: astarEndpoint,
      accounts: [`0x${astarPrivateKey}`]
    },
    shiden: {
      url: shidenEndpoint,
      accounts: [`0x${shidenPrivateKey}`]
    },
    syscoin: {
      url: syscoinEndpoint,
      accounts: [`0x${syscoinPrivateKey}`]
    },
    milkomeda: {
      url: milkomedaEndpoint,
      accounts: [`0x${milkomedaPrivateKey}`]
    },
    evmos: {
      url: evmosEndpoint,
      accounts: [`0x${evmosPrivateKey}`]
    },
    clover: {
      url: cloverEndpoint,
      accounts: [`0x${cloverPrivateKey}`]
    },
    rei: {
      url: reiEndpoint,
      accounts: [`0x${reiPrivateKey}`]
    },
    conflux: {
      url: confluxEndpoint,
      accounts: [`0x${confluxPrivateKey}`]
    },
    darwiniaCrab: {
      url: darwiniaCrabEndpoint,
      accounts: [`0x${darwiniaCrabPrivateKey}`]
    },
    platon: {
      url: platonEndpoint,
      accounts: [`0x${platonPrivateKey}`]
    },
    ontology: {
      url: ontologyEndpoint,
      accounts: [`0x${ontologyPrivateKey}`]
    },
    swimmer: {
      url: swimmerEndpoint,
      accounts: [`0x${swimmerPrivateKey}`]
    },
    sxNetwork: {
      url: sxNetworkEndpoint,
      accounts: [`0x${sxNetworkPrivateKey}`]
    },
    ape: {
      url: apeEndpoint,
      accounts: [`0x${apePrivateKey}`]
    },
    kava: {
      url: kavaEndpoint,
      accounts: [`0x${kavaPrivateKey}`]
    },
    fncy: {
      url: fncyEndpoint,
      accounts: [`0x${fncyPrivateKey}`]
    },
    nervosGodwoken: {
      url: nervosGodwokenEndpoint,
      accounts: [`0x${nervosGodwokenPrivateKey}`]
    },
    klaytn: {
      url: klaytnEndpoint,
      accounts: [`0x${klaytnPrivateKey}`],
      gasPrice: 250000000000
    },
    oasys: {
      url: oasysEndpoint,
      accounts: [`0x${oasysPrivateKey}`]
    },
    sps: {
      url: spsEndpoint,
      accounts: [`0x${spsPrivateKey}`]
    },
    fvm: {
      url: fvmEndpoint,
      accounts: [`0x${fvmPrivateKey}`]
    },
    canto: {
      url: cantoEndpoint,
      accounts: [`0x${cantoPrivateKey}`]
    },
    zkevm: {
      url: zkevmEndpoint,
      accounts: [`0x${zkevmPrivateKey}`]
    },
    antimatterB2: {
      url: antimatterB2Endpoint,
      accounts: [`0x${antimatterB2PrivateKey}`]
    }
=======
    antimatterB2Test: {
      url: antimatterB2TestEndpoint,
      accounts: [`0x${antimatterB2TestPrivateKey}`]
    },
    // Mainnets
    ethMainnet: getNetworkConfig(ethMainnetEndpoint, kmsKeyId, ethMainnetPrivateKey),
    bsc: getNetworkConfig(bscEndpoint, kmsKeyId, bscPrivateKey),
    arbitrumOne: getNetworkConfig(arbitrumOneEndpoint, kmsKeyId, arbitrumOnePrivateKey),
    arbitrumNova: getNetworkConfig(arbitrumNovaEndpoint, kmsKeyId, arbitrumNovaPrivateKey),
    polygon: getNetworkConfig(polygonEndpoint, kmsKeyId, polygonPrivateKey, 50000000000),
    fantom: getNetworkConfig(fantomEndpoint, kmsKeyId, fantomPrivateKey),
    avalanche: getNetworkConfig(avalancheEndpoint, kmsKeyId, avalanchePrivateKey),
    optimism: getNetworkConfig(optimismEndpoint, kmsKeyId, optimismPrivateKey),
    boba: getNetworkConfig(bobaEndpoint, kmsKeyId, bobaPrivateKey),
    harmony: getNetworkConfig(harmonyEndpoint, kmsKeyId, harmonyPrivateKey),
    moonbeam: getNetworkConfig(moonbeamEndpoint, kmsKeyId, moonbeamPrivateKey),
    moonriver: getNetworkConfig(moonriverEndpoint, kmsKeyId, moonriverPrivateKey),
    celo: getNetworkConfig(celoEndpoint, kmsKeyId, celoPrivateKey),
    oasisEmerald: getNetworkConfig(oasisEmeraldEndpoint, kmsKeyId, oasisEmeraldPrivateKey),
    oasisSapphire: getNetworkConfig(oasisSapphireEndpoint, kmsKeyId, oasisSapphirePrivateKey),
    metis: getNetworkConfig(metisEndpoint, kmsKeyId, metisPrivateKey),
    aurora: getNetworkConfig(auroraEndpoint, kmsKeyId, auroraPrivateKey),
    xdai: getNetworkConfig(xdaiEndpoint, kmsKeyId, xdaiPrivateKey),
    oec: getNetworkConfig(oecEndpoint, kmsKeyId, oecPrivateKey),
    heco: getNetworkConfig(hecoEndpoint, kmsKeyId, hecoPrivateKey),
    astar: getNetworkConfig(astarEndpoint, kmsKeyId, astarPrivateKey),
    shiden: getNetworkConfig(shidenEndpoint, kmsKeyId, shidenPrivateKey),
    syscoin: getNetworkConfig(syscoinEndpoint, kmsKeyId, syscoinPrivateKey),
    milkomedaC1: getNetworkConfig(milkomedaC1Endpoint, kmsKeyId, milkomedaC1PrivateKey),
    milkomedaA1: getNetworkConfig(milkomedaA1Endpoint, kmsKeyId, milkomedaA1PrivateKey),
    evmos: getNetworkConfig(evmosEndpoint, kmsKeyId, evmosPrivateKey),
    clover: getNetworkConfig(cloverEndpoint, kmsKeyId, cloverPrivateKey),
    rei: getNetworkConfig(reiEndpoint, kmsKeyId, reiPrivateKey),
    conflux: getNetworkConfig(confluxEndpoint, kmsKeyId, confluxPrivateKey),
    darwiniaCrab: getNetworkConfig(darwiniaCrabEndpoint, kmsKeyId, darwiniaCrabPrivateKey),
    platon: getNetworkConfig(platonEndpoint, kmsKeyId, platonPrivateKey),
    ontology: getNetworkConfig(ontologyEndpoint, kmsKeyId, ontologyPrivateKey),
    swimmer: getNetworkConfig(swimmerEndpoint, kmsKeyId, swimmerPrivateKey),
    sxNetwork: getNetworkConfig(sxNetworkEndpoint, kmsKeyId, sxNetworkPrivateKey),
    ape: getNetworkConfig(apeEndpoint, kmsKeyId, apePrivateKey),
    kava: getNetworkConfig(kavaEndpoint, kmsKeyId, kavaPrivateKey),
    fncy: getNetworkConfig(fncyEndpoint, kmsKeyId, fncyPrivateKey),
    nervosGodwoken: getNetworkConfig(nervosGodwokenEndpoint, kmsKeyId, nervosGodwokenPrivateKey),
    klaytn: getNetworkConfig(klaytnEndpoint, kmsKeyId, klaytnPrivateKey, 250000000000),
    oasys: getNetworkConfig(oasysEndpoint, kmsKeyId, oasysPrivateKey),
    sps: getNetworkConfig(spsEndpoint, kmsKeyId, spsPrivateKey),
    fvm: getNetworkConfig(fvmEndpoint, kmsKeyId, fvmPrivateKey),
    canto: getNetworkConfig(cantoEndpoint, kmsKeyId, cantoPrivateKey),
    polygonZkevm: getNetworkConfig(polygonZkevmEndpoint, kmsKeyId, polygonZkevmPrivateKey),
    antimatterB2: getNetworkConfig(antimatterB2Endpoint, kmsKeyId, antimatterB2PrivateKey)
>>>>>>> a752200a
  },
  namedAccounts: {
    deployer: {
      default: 0
    }
  },
  solidity: {
    version: '0.8.17',
    settings: {
      optimizer: {
        enabled: true,
        runs: 800
      }
    }
  },
  contractSizer: {
    alphaSort: true,
    runOnCompile: false,
    disambiguatePaths: false
  },
  gasReporter: {
    enabled: process.env.REPORT_GAS === 'true' ? true : false,
    noColors: true,
    outputFile: 'reports/gas_usage/summary.txt'
  },
  typechain: {
    outDir: 'typechain',
    target: 'ethers-v5'
  },
  etherscan: {
    apiKey: {
      // Testnets
      goerli: process.env.ETHERSCAN_API_KEY || '',
      avalancheFujiTestnet: process.env.SNOWTRACE_API_KEY || '',
      bscTestnet: process.env.BSCSCAN_API_KEY || '',
      arbitrumTestnet: process.env.ARBISCAN_API_KEY || '',
      ftmTestnet: process.env.FTMSCAN_API_KEY || '',
      polygonMumbai: process.env.POLYGONSCAN_API_KEY || '',
      // Mainnets
      mainnet: process.env.ETHERSCAN_API_KEY || '',
      avalanche: process.env.SNOWTRACE_API_KEY || '',
      bsc: process.env.BSCSCAN_API_KEY || '',
      arbitrumOne: process.env.ARBISCAN_API_KEY || '',
      optimisticEthereum: process.env.OPTIMISTIC_ETHERSCAN_API_KEY || '',
      opera: process.env.FTMSCAN_API_KEY || '',
      polygon: process.env.POLYGONSCAN_API_KEY || '',
      aurora: process.env.AURORASCAN_API_KEY || '',
      moonriver: process.env.MOONRIVER_MOONSCAN_API_KEY || '',
      moonbeam: process.env.MOONBEAM_MOONSCAN_API_KEY || '',
      heco: process.env.HECOSCAN_API_KEY || '',
      arbitrumNova: process.env.ARBISCAN_NOVA_API_KEY || ''
    },
    customChains: [
      {
        network: 'arbitrumNova',
        chainId: 42170,
        urls: {
          apiURL: process.env.ARBITRUM_NOVA_ENDPOINT || '',
          browserURL: process.env.ARBITRUM_NOVA_EXPLORER || ''
        }
      }
    ]
  }
};

export default config;<|MERGE_RESOLUTION|>--- conflicted
+++ resolved
@@ -92,13 +92,8 @@
 const oasysTestEndpoint = process.env.OASYS_TEST_ENDPOINT || DEFAULT_ENDPOINT;
 const oasysTestPrivateKey = process.env.OASYS_TEST_PRIVATE_KEY || DEFAULT_PRIVATE_KEY;
 
-<<<<<<< HEAD
-const antiMatTestnetEndpoint = process.env.ANTIMAT_TESTNET_ENDPOINT || DEFAULT_ENDPOINT;
-const antiMatTestnetPrivateKey = process.env.ANTIMAT_TESTNET_PRIVATE_KEY || DEFAULT_PRIVATE_KEY;
-=======
 const antimatterB2TestEndpoint = process.env.ANTIMATTER_B2_TEST_ENDPOINT || DEFAULT_ENDPOINT;
 const antimatterB2TestPrivateKey = process.env.ANTIMATTER_B2_TEST_PRIVATE_KEY || DEFAULT_PRIVATE_KEY;
->>>>>>> a752200a
 
 // Mainnets
 const ethMainnetEndpoint = process.env.ETH_MAINNET_ENDPOINT || DEFAULT_ENDPOINT;
@@ -230,13 +225,6 @@
 const cantoEndpoint = process.env.CANTO_ENDPOINT || DEFAULT_ENDPOINT;
 const cantoPrivateKey = process.env.CANTO_PRIVATE_KEY || DEFAULT_PRIVATE_KEY;
 
-<<<<<<< HEAD
-const zkevmEndpoint = process.env.ZKEVM_ENDPOINT || DEFAULT_ENDPOINT;
-const zkevmPrivateKey = process.env.ZKEVM_PRIVATE_KEY || DEFAULT_PRIVATE_KEY;
-
-const antimatterB2Endpoint = process.env.AntimatterB2_ENDPOINT || DEFAULT_ENDPOINT;
-const antimatterB2PrivateKey = process.env.AntimatterB2_PRIVATE_KEY || DEFAULT_PRIVATE_KEY;
-=======
 const polygonZkevmEndpoint = process.env.POLYGON_ZKEVM_ENDPOINT || DEFAULT_ENDPOINT;
 const polygonZkevmPrivateKey = process.env.POLYGON_ZKEVM_PRIVATE_KEY || DEFAULT_PRIVATE_KEY;
 
@@ -260,7 +248,6 @@
 
   return network;
 }
->>>>>>> a752200a
 
 const config: HardhatUserConfig = {
   defaultNetwork: 'hardhat',
@@ -364,191 +351,6 @@
       url: oasysTestEndpoint,
       accounts: [`0x${oasysTestPrivateKey}`]
     },
-<<<<<<< HEAD
-    antiMatTest: {
-      url: antiMatTestnetEndpoint,
-      accounts: [`0x${antiMatTestnetPrivateKey}`]
-    },
-    // Mainnets
-    ethMainnet: {
-      url: ethMainnetEndpoint,
-      accounts: [`0x${ethMainnetPrivateKey}`]
-    },
-    bsc: {
-      url: bscEndpoint,
-      accounts: [`0x${bscPrivateKey}`]
-    },
-    arbitrum: {
-      url: arbitrumEndpoint,
-      accounts: [`0x${arbitrumPrivateKey}`]
-    },
-    arbitrumNova: {
-      url: arbitrumNovaEndpoint,
-      accounts: [`0x${arbitrumNovaPrivateKey}`]
-    },
-    polygon: {
-      url: polygonEndpoint,
-      accounts: [`0x${polygonPrivateKey}`],
-      gasPrice: 50000000000
-    },
-    fantom: {
-      url: fantomEndpoint,
-      accounts: [`0x${fantomPrivateKey}`]
-    },
-    avalanche: {
-      url: avalancheEndpoint,
-      accounts: [`0x${avalanchePrivateKey}`]
-    },
-    optimism: {
-      url: optimismEndpoint,
-      accounts: [`0x${optimismPrivateKey}`]
-    },
-    boba: {
-      url: bobaEndpoint,
-      accounts: [`0x${bobaPrivateKey}`]
-    },
-    harmony: {
-      url: harmonyEndpoint,
-      accounts: [`0x${harmonyPrivateKey}`]
-    },
-    moonbeam: {
-      url: moonbeamEndpoint,
-      accounts: [`0x${moonbeamPrivateKey}`]
-    },
-    moonriver: {
-      url: moonriverEndpoint,
-      accounts: [`0x${moonriverPrivateKey}`]
-    },
-    celo: {
-      url: celoEndpoint,
-      accounts: [`0x${celoPrivateKey}`]
-    },
-    oasisEmerald: {
-      url: oasisEmeraldEndpoint,
-      accounts: [`0x${oasisEmeraldPrivateKey}`]
-    },
-    oasisSapphire: {
-      url: oasisSapphireEndpoint,
-      accounts: [`0x${oasisSapphirePrivateKey}`]
-    },
-    metis: {
-      url: metisEndpoint,
-      accounts: [`0x${metisPrivateKey}`]
-    },
-    aurora: {
-      url: auroraEndpoint,
-      accounts: [`0x${auroraPrivateKey}`]
-    },
-    xdai: {
-      url: xdaiEndpoint,
-      accounts: [`0x${xdaiPrivateKey}`]
-    },
-    oec: {
-      url: oecEndpoint,
-      accounts: [`0x${oecPrivateKey}`]
-    },
-    heco: {
-      url: hecoEndpoint,
-      accounts: [`0x${hecoPrivateKey}`]
-    },
-    astar: {
-      url: astarEndpoint,
-      accounts: [`0x${astarPrivateKey}`]
-    },
-    shiden: {
-      url: shidenEndpoint,
-      accounts: [`0x${shidenPrivateKey}`]
-    },
-    syscoin: {
-      url: syscoinEndpoint,
-      accounts: [`0x${syscoinPrivateKey}`]
-    },
-    milkomeda: {
-      url: milkomedaEndpoint,
-      accounts: [`0x${milkomedaPrivateKey}`]
-    },
-    evmos: {
-      url: evmosEndpoint,
-      accounts: [`0x${evmosPrivateKey}`]
-    },
-    clover: {
-      url: cloverEndpoint,
-      accounts: [`0x${cloverPrivateKey}`]
-    },
-    rei: {
-      url: reiEndpoint,
-      accounts: [`0x${reiPrivateKey}`]
-    },
-    conflux: {
-      url: confluxEndpoint,
-      accounts: [`0x${confluxPrivateKey}`]
-    },
-    darwiniaCrab: {
-      url: darwiniaCrabEndpoint,
-      accounts: [`0x${darwiniaCrabPrivateKey}`]
-    },
-    platon: {
-      url: platonEndpoint,
-      accounts: [`0x${platonPrivateKey}`]
-    },
-    ontology: {
-      url: ontologyEndpoint,
-      accounts: [`0x${ontologyPrivateKey}`]
-    },
-    swimmer: {
-      url: swimmerEndpoint,
-      accounts: [`0x${swimmerPrivateKey}`]
-    },
-    sxNetwork: {
-      url: sxNetworkEndpoint,
-      accounts: [`0x${sxNetworkPrivateKey}`]
-    },
-    ape: {
-      url: apeEndpoint,
-      accounts: [`0x${apePrivateKey}`]
-    },
-    kava: {
-      url: kavaEndpoint,
-      accounts: [`0x${kavaPrivateKey}`]
-    },
-    fncy: {
-      url: fncyEndpoint,
-      accounts: [`0x${fncyPrivateKey}`]
-    },
-    nervosGodwoken: {
-      url: nervosGodwokenEndpoint,
-      accounts: [`0x${nervosGodwokenPrivateKey}`]
-    },
-    klaytn: {
-      url: klaytnEndpoint,
-      accounts: [`0x${klaytnPrivateKey}`],
-      gasPrice: 250000000000
-    },
-    oasys: {
-      url: oasysEndpoint,
-      accounts: [`0x${oasysPrivateKey}`]
-    },
-    sps: {
-      url: spsEndpoint,
-      accounts: [`0x${spsPrivateKey}`]
-    },
-    fvm: {
-      url: fvmEndpoint,
-      accounts: [`0x${fvmPrivateKey}`]
-    },
-    canto: {
-      url: cantoEndpoint,
-      accounts: [`0x${cantoPrivateKey}`]
-    },
-    zkevm: {
-      url: zkevmEndpoint,
-      accounts: [`0x${zkevmPrivateKey}`]
-    },
-    antimatterB2: {
-      url: antimatterB2Endpoint,
-      accounts: [`0x${antimatterB2PrivateKey}`]
-    }
-=======
     antimatterB2Test: {
       url: antimatterB2TestEndpoint,
       accounts: [`0x${antimatterB2TestPrivateKey}`]
@@ -599,7 +401,6 @@
     canto: getNetworkConfig(cantoEndpoint, kmsKeyId, cantoPrivateKey),
     polygonZkevm: getNetworkConfig(polygonZkevmEndpoint, kmsKeyId, polygonZkevmPrivateKey),
     antimatterB2: getNetworkConfig(antimatterB2Endpoint, kmsKeyId, antimatterB2PrivateKey)
->>>>>>> a752200a
   },
   namedAccounts: {
     deployer: {
