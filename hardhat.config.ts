--- conflicted
+++ resolved
@@ -83,16 +83,14 @@
 const shibuyaTestnetEndpoint = process.env.SHIBUYA_TESTNET_ENDPOINT || DEFAULT_ENDPOINT;
 const shibuyaTestnetPrivateKey = process.env.SHIBUYA_TESTNET_PRIVATE_KEY || DEFAULT_PRIVATE_KEY;
 
-<<<<<<< HEAD
+const cubeDevnetEndpoint = process.env.CUBE_DEVNET_ENDPOINT || DEFAULT_ENDPOINT;
+const cubeDevnetPrivateKey = process.env.CUBE_DEVNET_PRIVATE_KEY || DEFAULT_PRIVATE_KEY;
+
+const oasysTestEndpoint = process.env.OASYS_TEST_ENDPOINT || DEFAULT_ENDPOINT;
+const oasysTestPrivateKey = process.env.OASYS_TEST_PRIVATE_KEY || DEFAULT_PRIVATE_KEY;
+
 const antiMatTestnetEndpoint = process.env.ANTIMAT_TESTNET_ENDPOINT || DEFAULT_ENDPOINT;
 const antiMatTestnetPrivateKey = process.env.ANTIMAT_TESTNET_PRIVATE_KEY || DEFAULT_PRIVATE_KEY;
-=======
-const cubeDevnetEndpoint = process.env.CUBE_DEVNET_ENDPOINT || DEFAULT_ENDPOINT;
-const cubeDevnetPrivateKey = process.env.CUBE_DEVNET_PRIVATE_KEY || DEFAULT_PRIVATE_KEY;
-
-const oasysTestEndpoint = process.env.OASYS_TEST_ENDPOINT || DEFAULT_ENDPOINT;
-const oasysTestPrivateKey = process.env.OASYS_TEST_PRIVATE_KEY || DEFAULT_PRIVATE_KEY;
->>>>>>> 61159ed2
 
 // Mainnets
 const ethMainnetEndpoint = process.env.ETH_MAINNET_ENDPOINT || DEFAULT_ENDPOINT;
@@ -302,20 +300,6 @@
     shibuyaTestnet: {
       url: shibuyaTestnetEndpoint,
       accounts: [`0x${shibuyaTestnetPrivateKey}`]
-    },
-<<<<<<< HEAD
-    antiMatTest: {
-      url: antiMatTestnetEndpoint,
-      accounts: [`0x${antiMatTestnetPrivateKey}`]
-=======
-    cubeDevnet: {
-      url: cubeDevnetEndpoint,
-      accounts: [`0x${cubeDevnetPrivateKey}`]
-    },
-    oasysTest: {
-      url: oasysTestEndpoint,
-      accounts: [`0x${oasysTestPrivateKey}`]
->>>>>>> 61159ed2
     },
     // Mainnets
     ethMainnet: {
